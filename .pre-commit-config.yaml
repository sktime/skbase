--- conflicted
+++ resolved
@@ -26,31 +26,19 @@
         name: isort
 
   - repo: https://github.com/psf/black
-<<<<<<< HEAD
-    rev: 23.7.0
-=======
     rev: 24.1.1
->>>>>>> 973eff57
     hooks:
       - id: black
         language_version: python3
 
   - repo: https://github.com/asottile/blacken-docs
-<<<<<<< HEAD
-    rev: 1.15.0
-=======
     rev: 1.16.0
->>>>>>> 973eff57
     hooks:
       - id: blacken-docs
         additional_dependencies: [black==22.3.0]
 
   - repo: https://github.com/pycqa/flake8
-<<<<<<< HEAD
-    rev: 6.1.0
-=======
     rev: 7.0.0
->>>>>>> 973eff57
     hooks:
       - id: flake8
         exclude: docs/source/conf.py, __pycache__
