{
  "files": [
    "CONTRIBUTORS.md"
  ],
  "imageSize": 100,
  "contributorsPerLine": 9,
  "contributorsSortAlphabetically": true,
  "badgeTemplate": "[![All Contributors](https://img.shields.io/badge/all_contributors-<%= contributors.length %>-orange.svg?style=flat-square)](#contributors)",
  "contributorTemplate": "<a href=\"<%= contributor.profile %>\"><img src=\"<%= contributor.avatar_url %>\" width=\"<%= options.imageSize %>px;\" alt=\"\"/><br /><sub><b><%= contributor.name %></b></sub></a>",
  "skipCi": true,
  "contributors": [
    {
      "login": "fkiraly",
      "name": "Franz Kiraly",
      "avatar_url": "https://avatars1.githubusercontent.com/u/7985502?v=4",
      "profile": "https://github.com/fkiraly",
      "contributions": [
        "bug",
        "code",
        "doc",
        "design",
        "example",
        "ideas",
        "maintenance",
        "projectManagement",
        "review",
        "test"
      ]
    },
    {
      "login": "mloning",
      "name": "Markus L\u00f6ning",
      "avatar_url": "https://avatars3.githubusercontent.com/u/21020482?v=4",
      "profile": "https://github.com/mloning",
      "contributions": [
        "code",
        "test",
        "platform",
        "bug",
        "doc",
        "design",
        "ideas"
      ]
    },
    {
      "login": "RNKuhns",
      "name": "Ryan Kuhns",
      "avatar_url": "https://avatars0.githubusercontent.com/u/26907244?v=4",
      "profile": "https://github.com/rnkuhns",
      "contributions": [
        "bug",
        "code",
        "doc",
        "design",
        "example",
        "ideas",
        "maintenance",
        "projectManagement",
        "review",
        "test"
      ]
    },
    {
      "login": "tpvasconcelos",
      "name": "Tomas P. de Vasconcelos",
      "avatar_url": "https://avatars.githubusercontent.com/u/17701527?v=4",
      "profile": "https://github.com/tpvasconcelos",
      "contributions": [
        "bug",
        "code",
        "doc",
        "ideas",
        "maintenance",
        "test"
      ]
    },
    {
      "login": "MBristle",
      "name": "Mirko Bristle",
      "avatar_url": "https://avatars.githubusercontent.com/MBristle",
      "profile": "https://github.com/MBristle",
      "contributions": [
        "bug",
        "code"
      ]
    },
    {
      "login": "yarnabrina",
      "name": "Anirban Ray",
      "avatar_url": "https://avatars.githubusercontent.com/u/39331844?v=4",
      "profile": "https://github.com/yarnabrina",
      "contributions": [
        "code",
        "maintenance",
        "test"
      ]
    },
    {
      "login": "achieveordie",
      "name": "Sagar Mishra",
      "avatar_url": "https://avatars.githubusercontent.com/u/54197164?v=4",
      "profile": "https://github.com/achieveordie",
      "contributions": [
        "doc"
      ]
    },
    {
      "login": "XinyuWuu",
      "name": "Xinyu Wu",
      "avatar_url": "https://avatars.githubusercontent.com/u/57612792?v=4",
      "profile": "https://github.com/XinyuWuu",
      "contributions": [
        "code"
      ]
    },
    {
      "login": "szepeviktor",
<<<<<<< HEAD
      "name": "Viktor Sz\u00e9pe",
=======
      "name": "Viktor Szépe",
>>>>>>> dfe26566
      "avatar_url": "https://avatars.githubusercontent.com/u/952007?v=4",
      "profile": "https://github.com/szepeviktor",
      "contributions": [
        "maintenance"
      ]
    },
    {
      "login": "Abelarm",
      "name": "Luigi Giugliano",
      "avatar_url": "https://avatars.githubusercontent.com/u/6976921?v=4",
      "profile": "https://github.com/Abelarm",
      "contributions": [
        "bug",
        "code"
      ]
<<<<<<< HEAD
    },
    {
      "login": "pre-commit-ci[bot]",
      "name": "pre-commit-ci[bot]",
      "avatar_url": "https://avatars.githubusercontent.com/in/68672?v=4",
      "contributions": [
        "code"
      ]
    },
    {
      "login": "dependabot[bot]",
      "name": "dependabot[bot]",
      "avatar_url": "https://avatars.githubusercontent.com/in/29110?v=4",
      "contributions": [
        "code"
      ]
    },
    {
      "login": "lgtm-migrator",
      "name": "lgtm-migrator",
      "avatar_url": "https://avatars.githubusercontent.com/u/116650770?v=4",
      "contributions": [
        "code"
      ]
=======
>>>>>>> dfe26566
    }
  ],
  "projectName": "skbase",
  "projectOwner": "sktime",
  "repoType": "github",
  "repoHost": "https://github.com",
  "commitConvention": "none"
}<|MERGE_RESOLUTION|>--- conflicted
+++ resolved
@@ -29,7 +29,7 @@
     },
     {
       "login": "mloning",
-      "name": "Markus L\u00f6ning",
+      "name": "Markus Löning",
       "avatar_url": "https://avatars3.githubusercontent.com/u/21020482?v=4",
       "profile": "https://github.com/mloning",
       "contributions": [
@@ -115,11 +115,7 @@
     },
     {
       "login": "szepeviktor",
-<<<<<<< HEAD
-      "name": "Viktor Sz\u00e9pe",
-=======
       "name": "Viktor Szépe",
->>>>>>> dfe26566
       "avatar_url": "https://avatars.githubusercontent.com/u/952007?v=4",
       "profile": "https://github.com/szepeviktor",
       "contributions": [
@@ -135,33 +131,6 @@
         "bug",
         "code"
       ]
-<<<<<<< HEAD
-    },
-    {
-      "login": "pre-commit-ci[bot]",
-      "name": "pre-commit-ci[bot]",
-      "avatar_url": "https://avatars.githubusercontent.com/in/68672?v=4",
-      "contributions": [
-        "code"
-      ]
-    },
-    {
-      "login": "dependabot[bot]",
-      "name": "dependabot[bot]",
-      "avatar_url": "https://avatars.githubusercontent.com/in/29110?v=4",
-      "contributions": [
-        "code"
-      ]
-    },
-    {
-      "login": "lgtm-migrator",
-      "name": "lgtm-migrator",
-      "avatar_url": "https://avatars.githubusercontent.com/u/116650770?v=4",
-      "contributions": [
-        "code"
-      ]
-=======
->>>>>>> dfe26566
     }
   ],
   "projectName": "skbase",
