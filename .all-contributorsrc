{
  "files": [
    "CONTRIBUTORS.md"
  ],
  "imageSize": 100,
  "contributorsPerLine": 9,
  "contributorsSortAlphabetically": true,
  "badgeTemplate": "[![All Contributors](https://img.shields.io/badge/all_contributors-<%= contributors.length %>-orange.svg?style=flat-square)](#contributors)",
  "contributorTemplate": "<a href=\"<%= contributor.profile %>\"><img src=\"<%= contributor.avatar_url %>\" width=\"<%= options.imageSize %>px;\" alt=\"\"/><br /><sub><b><%= contributor.name %></b></sub></a>",
  "skipCi": true,
  "contributors": [
    {
      "login": "fkiraly",
      "name": "Franz Kiraly",
      "avatar_url": "https://avatars1.githubusercontent.com/u/7985502?v=4",
      "profile": "https://github.com/fkiraly",
      "contributions": [
        "bug",
        "code",
        "doc",
        "design",
        "example",
        "ideas",
        "maintenance",
        "projectManagement",
        "review",
        "test"
      ]
    },
    {
      "login": "mloning",
      "name": "Markus Löning",
      "avatar_url": "https://avatars3.githubusercontent.com/u/21020482?v=4",
      "profile": "https://github.com/mloning",
      "contributions": [
        "code",
        "test",
        "platform",
        "bug",
        "doc",
        "design",
        "ideas"
      ]
    },
    {
<<<<<<< HEAD
        "login": "RNKuhns",
        "name": "Ryan Kuhns",
        "avatar_url": "https://avatars0.githubusercontent.com/u/26907244?v=4",
        "profile": "https://github.com/rnkuhns",
        "contributions": [
          "bug",
          "code",
          "doc",
          "design",
          "example",
          "ideas",
          "maintenance",
          "projectManagement",
          "review",
          "test"
        ]
      },
      {
        "login": "tpvasconcelos",
        "name": "Tomas P. de Vasconcelos",
        "avatar_url": "https://avatars.githubusercontent.com/u/17701527?v=4",
        "profile": "https://github.com/tpvasconcelos",
        "contributions": [
          "bug",
          "code",
          "doc",
          "ideas",
          "maintenance",
          "test"
        ]
      },
      {
        "login": "MBristle",
        "name": "Mirko Bristle",
        "avatar_url": "https://avatars.githubusercontent.com/MBristle",
        "profile": "https://github.com/MBristle",
        "contributions": [
          "bug",
          "code"
        ]
      },
      {
        "login": "yarnabrina",
        "name": "Anirban Ray",
        "avatar_url": "https://avatars.githubusercontent.com/u/39331844?v=4",
        "profile": "https://github.com/yarnabrina",
        "contributions": [
          "code",
          "maintenance",
          "test"
        ]
      },
      {
        "login": "achieveordie",
        "name": "Sagar Mishra",
        "avatar_url": "https://avatars.githubusercontent.com/u/54197164?v=4",
        "profile": "https://github.com/achieveordie",
        "contributions": [
          "doc"
        ]
      },
      {
        "login": "XinyuWuu",
        "name": "Xinyu Wu",
        "avatar_url": "https://avatars.githubusercontent.com/u/57612792?v=4",
        "profile": "https://github.com/XinyuWuu",
        "contributions": [
          "code"
        ]
      },
      {
        "login": "szepeviktor",
        "name": "Viktor Szépe",
        "avatar_url": "https://avatars.githubusercontent.com/u/952007?v=4",
        "profile": "https://github.com/szepeviktor",
        "contributions": [
          "maintenance"
        ]
      },
      {
        "login": "Abelarm",
        "name": "Luigi Giugliano",
        "avatar_url": "https://avatars.githubusercontent.com/u/6976921?v=4",
        "profile": "https://github.com/Abelarm",
        "contributions": [
          "bug",
          "code"
        ]
      },
      {
        "login": "JahnaviDhanaSri",
        "name": "Jahnavi Dhana Sri",
        "avatar_url": "https://avatars.githubusercontent.com/u/143936922?v=4",
        "profile": "https://github.com/JahnaviDhanaSri",
        "contributions": [
          "code",
          "test"
        ]
      }
=======
      "login": "RNKuhns",
      "name": "Ryan Kuhns",
      "avatar_url": "https://avatars0.githubusercontent.com/u/26907244?v=4",
      "profile": "https://github.com/rnkuhns",
      "contributions": [
        "bug",
        "code",
        "doc",
        "design",
        "example",
        "ideas",
        "maintenance",
        "projectManagement",
        "review",
        "test"
      ]
    },
    {
      "login": "tpvasconcelos",
      "name": "Tomas P. de Vasconcelos",
      "avatar_url": "https://avatars.githubusercontent.com/u/17701527?v=4",
      "profile": "https://github.com/tpvasconcelos",
      "contributions": [
        "bug",
        "code",
        "doc",
        "ideas",
        "maintenance",
        "test"
      ]
    },
    {
      "login": "MBristle",
      "name": "Mirko Bristle",
      "avatar_url": "https://avatars.githubusercontent.com/MBristle",
      "profile": "https://github.com/MBristle",
      "contributions": [
        "bug",
        "code"
      ]
    },
    {
      "login": "yarnabrina",
      "name": "Anirban Ray",
      "avatar_url": "https://avatars.githubusercontent.com/u/39331844?v=4",
      "profile": "https://github.com/yarnabrina",
      "contributions": [
        "code",
        "maintenance",
        "test"
      ]
    },
    {
      "login": "achieveordie",
      "name": "Sagar Mishra",
      "avatar_url": "https://avatars.githubusercontent.com/u/54197164?v=4",
      "profile": "https://github.com/achieveordie",
      "contributions": [
        "doc"
      ]
    },
    {
      "login": "XinyuWuu",
      "name": "Xinyu Wu",
      "avatar_url": "https://avatars.githubusercontent.com/u/57612792?v=4",
      "profile": "https://github.com/XinyuWuu",
      "contributions": [
        "code"
      ]
    },
    {
      "login": "szepeviktor",
      "name": "Viktor Szépe",
      "avatar_url": "https://avatars.githubusercontent.com/u/952007?v=4",
      "profile": "https://github.com/szepeviktor",
      "contributions": [
        "maintenance"
      ]
    },
    {
      "login": "Abelarm",
      "name": "Luigi Giugliano",
      "avatar_url": "https://avatars.githubusercontent.com/u/6976921?v=4",
      "profile": "https://github.com/Abelarm",
      "contributions": [
        "bug",
        "code"
      ]
    }
>>>>>>> ea505509
  ],
  "projectName": "skbase",
  "projectOwner": "sktime",
  "repoType": "github",
  "repoHost": "https://github.com",
  "commitConvention": "none"
}<|MERGE_RESOLUTION|>--- conflicted
+++ resolved
@@ -43,107 +43,6 @@
       ]
     },
     {
-<<<<<<< HEAD
-        "login": "RNKuhns",
-        "name": "Ryan Kuhns",
-        "avatar_url": "https://avatars0.githubusercontent.com/u/26907244?v=4",
-        "profile": "https://github.com/rnkuhns",
-        "contributions": [
-          "bug",
-          "code",
-          "doc",
-          "design",
-          "example",
-          "ideas",
-          "maintenance",
-          "projectManagement",
-          "review",
-          "test"
-        ]
-      },
-      {
-        "login": "tpvasconcelos",
-        "name": "Tomas P. de Vasconcelos",
-        "avatar_url": "https://avatars.githubusercontent.com/u/17701527?v=4",
-        "profile": "https://github.com/tpvasconcelos",
-        "contributions": [
-          "bug",
-          "code",
-          "doc",
-          "ideas",
-          "maintenance",
-          "test"
-        ]
-      },
-      {
-        "login": "MBristle",
-        "name": "Mirko Bristle",
-        "avatar_url": "https://avatars.githubusercontent.com/MBristle",
-        "profile": "https://github.com/MBristle",
-        "contributions": [
-          "bug",
-          "code"
-        ]
-      },
-      {
-        "login": "yarnabrina",
-        "name": "Anirban Ray",
-        "avatar_url": "https://avatars.githubusercontent.com/u/39331844?v=4",
-        "profile": "https://github.com/yarnabrina",
-        "contributions": [
-          "code",
-          "maintenance",
-          "test"
-        ]
-      },
-      {
-        "login": "achieveordie",
-        "name": "Sagar Mishra",
-        "avatar_url": "https://avatars.githubusercontent.com/u/54197164?v=4",
-        "profile": "https://github.com/achieveordie",
-        "contributions": [
-          "doc"
-        ]
-      },
-      {
-        "login": "XinyuWuu",
-        "name": "Xinyu Wu",
-        "avatar_url": "https://avatars.githubusercontent.com/u/57612792?v=4",
-        "profile": "https://github.com/XinyuWuu",
-        "contributions": [
-          "code"
-        ]
-      },
-      {
-        "login": "szepeviktor",
-        "name": "Viktor Szépe",
-        "avatar_url": "https://avatars.githubusercontent.com/u/952007?v=4",
-        "profile": "https://github.com/szepeviktor",
-        "contributions": [
-          "maintenance"
-        ]
-      },
-      {
-        "login": "Abelarm",
-        "name": "Luigi Giugliano",
-        "avatar_url": "https://avatars.githubusercontent.com/u/6976921?v=4",
-        "profile": "https://github.com/Abelarm",
-        "contributions": [
-          "bug",
-          "code"
-        ]
-      },
-      {
-        "login": "JahnaviDhanaSri",
-        "name": "Jahnavi Dhana Sri",
-        "avatar_url": "https://avatars.githubusercontent.com/u/143936922?v=4",
-        "profile": "https://github.com/JahnaviDhanaSri",
-        "contributions": [
-          "code",
-          "test"
-        ]
-      }
-=======
       "login": "RNKuhns",
       "name": "Ryan Kuhns",
       "avatar_url": "https://avatars0.githubusercontent.com/u/26907244?v=4",
@@ -232,8 +131,17 @@
         "bug",
         "code"
       ]
+    },
+    {
+      "login": "JahnaviDhanaSri",
+      "name": "Jahnavi Dhana Sri",
+      "avatar_url": "https://avatars.githubusercontent.com/u/143936922?v=4",
+      "profile": "https://github.com/JahnaviDhanaSri",
+      "contributions": [
+        "code",
+        "test"
+      ]
     }
->>>>>>> ea505509
   ],
   "projectName": "skbase",
   "projectOwner": "sktime",
