<a href="https://skbase.readthedocs.io/en/latest/"><img src="https://github.com/sktime/skbase/blob/main/docs/source/images/skbase-logo-with-name.png" width="175" align="right" /></a>

# Welcome to skbase

> A framework factory for scikit-learn-like and sktime-like parametric objects

`skbase` provides base classes for creating scikit-learn-like parametric objects,
along with tools to make it easier to build your own packages that follow these design patterns.

<<<<<<< HEAD
:rocket: Version 0.6.0 is now available. Checkout our
=======
:rocket: Version 0.5.2 is now available. Checkout our
>>>>>>> 343e5d7b
[release notes](https://skbase.readthedocs.io/en/latest/changelog.html).

| Overview | |
|---|---|
| **CI/CD** | [![Tests](https://github.com/sktime/skbase/actions/workflows/test.yml/badge.svg?branch=main)](https://github.com/sktime/skbase/actions/workflows/test.yml) [![codecov](https://codecov.io/gh/sktime/skbase/branch/main/graph/badge.svg?token=2J424NLO82)](https://codecov.io/gh/sktime/skbase) [![Documentation Status](https://readthedocs.org/projects/skbase/badge/?version=latest)](https://skbase.readthedocs.io/en/latest/?badge=latest) [![pre-commit.ci status](https://results.pre-commit.ci/badge/github/sktime/skbase/main.svg)](https://results.pre-commit.ci/latest/github/sktime/skbase/main) |
| **Code** |  [![!pypi](https://img.shields.io/pypi/v/scikit-base?color=orange)](https://pypi.org/project/scikit-base/)  [![!python-versions](https://img.shields.io/pypi/pyversions/scikit-base)](https://www.python.org/) [![!black](https://img.shields.io/badge/code%20style-black-000000.svg)](https://github.com/psf/black) [![security: bandit](https://img.shields.io/badge/security-bandit-yellow.svg)](https://github.com/PyCQA/bandit) |
| **Downloads**| [![Downloads](https://static.pepy.tech/personalized-badge/scikit-base?period=week&units=international_system&left_color=grey&right_color=blue&left_text=weekly%20(pypi))](https://pepy.tech/project/scikit-base) [![Downloads](https://static.pepy.tech/personalized-badge/scikit-base?period=month&units=international_system&left_color=grey&right_color=blue&left_text=monthly%20(pypi))](https://pepy.tech/project/scikit-base) [![Downloads](https://static.pepy.tech/personalized-badge/scikit-base?period=total&units=international_system&left_color=grey&right_color=blue&left_text=cumulative%20(pypi))](https://pepy.tech/project/scikit-base) |

<!-- ALL-CONTRIBUTORS-BADGE:START - Do not remove or modify this section -->
[![All Contributors](https://img.shields.io/badge/all_contributors-13-orange.svg?style=flat-square)](#contributors)
<!-- ALL-CONTRIBUTORS-BADGE:END -->

## Documentation and Tutorials

To learn more about the package check out:

* our [documentation](https://skbase.readthedocs.io/en/latest/)
* our [introductory tutorial](https://github.com/sktime/sktime-tutorial-pydata-seattle-2023) (jupyter notebooks and video presentation)

## :hourglass_flowing_sand: Install skbase
For trouble shooting or more information, see our
[detailed installation instructions](https://skbase.readthedocs.io/en/latest/user_documentation/installation.html).

- **Operating system**: macOS X · Linux · Windows 8.1 or higher
- **Python version**: Python 3.8, 3.9, 3.10 and 3.11
- **Package managers**: [pip]

[pip]: https://pip.pypa.io/en/stable/

### pip
skbase releases are available as source packages and binary wheels via PyPI
and can be installed using pip. Checkout the full list of pre-compiled [wheels on PyPi](https://pypi.org/simple/skbase/).

To install the core package use:

```bash
pip install scikit-base
```

or, if you want to install with the maximum set of dependencies, use:

```bash
pip install scikit-base[all_extras]
```<|MERGE_RESOLUTION|>--- conflicted
+++ resolved
@@ -7,11 +7,7 @@
 `skbase` provides base classes for creating scikit-learn-like parametric objects,
 along with tools to make it easier to build your own packages that follow these design patterns.
 
-<<<<<<< HEAD
-:rocket: Version 0.6.0 is now available. Checkout our
-=======
-:rocket: Version 0.5.2 is now available. Checkout our
->>>>>>> 343e5d7b
+:rocket: Version 0.6.0 is now available. Check out our
 [release notes](https://skbase.readthedocs.io/en/latest/changelog.html).
 
 | Overview | |
