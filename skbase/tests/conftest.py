--- conflicted
+++ resolved
@@ -93,22 +93,6 @@
     }
 )
 SKBASE_PUBLIC_FUNCTIONS_BY_MODULE = {
-    "skbase.config": (
-<<<<<<< HEAD
-        "config_context",
-        "get_config",
-        "get_default_config",
-        "get_config_os_env_names",
-        "reset_config",
-        "set_config",
-=======
-        "get_config",
-        "get_default_config",
-        "set_config",
-        "reset_config",
-        "config_context",
->>>>>>> ddaa90e0
-    ),
     "skbase.lookup": ("all_objects", "get_package_metadata"),
     "skbase.lookup._lookup": ("all_objects", "get_package_metadata"),
     "skbase.testing.utils._conditional_fixtures": (
@@ -143,23 +127,6 @@
 SKBASE_FUNCTIONS_BY_MODULE = SKBASE_PUBLIC_FUNCTIONS_BY_MODULE.copy()
 SKBASE_FUNCTIONS_BY_MODULE.update(
     {
-        "skbase.config": (
-            "_get_threadlocal_config",
-<<<<<<< HEAD
-            "config_context",
-            "get_config",
-            "get_default_config",
-            "get_config_os_env_names",
-            "reset_config",
-            "set_config",
-=======
-            "get_config",
-            "get_default_config",
-            "set_config",
-            "reset_config",
-            "config_context",
->>>>>>> ddaa90e0
-        ),
         "skbase.lookup._lookup": (
             "_determine_module_path",
             "_get_return_tags",
