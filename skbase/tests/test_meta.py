# -*- coding: utf-8 -*-
# copyright: skbase developers, BSD-3-Clause License (see LICENSE file)
"""Tests for BaseMetaObject and BaseMetaEstimator mixins."""

__author__ = ["RNKuhns", "fkiraly"]
import inspect

import pytest

from skbase._exceptions import NotFittedError
from skbase.base import BaseEstimator, BaseObject
from skbase.base._meta import (
    BaseMetaEstimator,
    BaseMetaObject,
    _MetaObjectMixin,
    _MetaTagLogicMixin,
)


class MetaObjectTester(BaseMetaObject):
    """Class to test meta-object functionality."""

    def __init__(self, a=7, b="something", c=None, steps=None):
        self.a = a
        self.b = b
        self.c = c
        self.steps = steps
        super().__init__()


class MetaEstimatorTester(BaseMetaEstimator):
    """Class to test meta-estimator functionality."""

    def __init__(self, a=7, b="something", c=None, steps=None):
        self.a = a
        self.b = b
        self.c = c
        self.steps = steps
        super().__init__()


class ComponentDummy(BaseObject):
    """Class to use as components in meta-estimator."""

    def __init__(self, a=7, b="something"):
        self.a = a
        self.b = b
        super().__init__()


@pytest.fixture
def fixture_metaestimator_instance():
    """BaseMetaEstimator instance fixture."""
    return BaseMetaEstimator()


@pytest.fixture
def fixture_meta_object():
    """MetaObjectTester instance fixture."""
    return MetaObjectTester()


@pytest.fixture
def fixture_meta_estimator():
    """MetaEstimatorTester instance fixture."""
    return MetaEstimatorTester()


def test_is_composite_returns_true(fixture_meta_object, fixture_meta_estimator):
    """Test that `is_composite` method returns True."""
    msg = "`is_composite` should always be True for subclasses of "
    assert fixture_meta_object.is_composite() is True, msg + "`BaseMetaObject`."
    assert fixture_meta_estimator.is_composite() is True, msg + "`BaseMetaEstimator`."


def test_basemetaestimator_inheritance(fixture_metaestimator_instance):
    """Check BaseMetaEstimator correctly inherits from BaseEstimator and BaseObject."""
    estimator_is_subclass_of_baseobejct = issubclass(BaseMetaEstimator, BaseObject)
    estimator_instance_is_baseobject_instance = isinstance(
        fixture_metaestimator_instance, BaseObject
    )

    # Verify that BaseMetaEstimator is an estimator
    assert (
        estimator_is_subclass_of_baseobejct
        and estimator_instance_is_baseobject_instance
    ), "`BaseMetaEstimator` not correctly subclassing `BaseEstimator` and `BaseObject`."

    # Verify expected MRO inherittence order
    assert BaseMetaEstimator.__mro__[:-2] == (
        BaseMetaEstimator,
        _MetaObjectMixin,
        _MetaTagLogicMixin,
        BaseEstimator,
        BaseObject,
    ), "`BaseMetaEstimator` has incorrect mro."


def test_basemetaestimator_has_is_fitted(fixture_metaestimator_instance):
    """Test BaseEstimator has `is_fitted` property."""
    has_private_is_fitted = hasattr(fixture_metaestimator_instance, "_is_fitted")
    has_is_fitted = hasattr(fixture_metaestimator_instance, "is_fitted")
    assert (
        has_private_is_fitted and has_is_fitted
    ), "`BaseMetaEstimator` does not have `is_fitted` property or `_is_fitted` attr."


def test_basemetaestimator_has_check_is_fitted(fixture_metaestimator_instance):
    """Test BaseEstimator has `check_is_fitted` method."""
    has_check_is_fitted = hasattr(fixture_metaestimator_instance, "check_is_fitted")
    is_method = inspect.ismethod(fixture_metaestimator_instance.check_is_fitted)
    assert (
        has_check_is_fitted and is_method
    ), "`BaseMetaEstimator` does not have `check_is_fitted` method."


@pytest.mark.parametrize("is_fitted_value", (True, False))
def test_basemetaestimator_is_fitted(fixture_metaestimator_instance, is_fitted_value):
    """Test BaseEstimator `is_fitted` property returns expected value."""
    fixture_metaestimator_instance._is_fitted = is_fitted_value
    expected_value_unfitted = (
        fixture_metaestimator_instance.is_fitted
        == fixture_metaestimator_instance._is_fitted
    )
    assert (
        expected_value_unfitted
    ), "`BaseMetaEstimator` property `is_fitted` does not return `_is_fitted` value."


def test_basemetaestimator_check_is_fitted_raises_error_when_unfitted(
    fixture_metaestimator_instance,
):
    """Test BaseEstimator `check_is_fitted` method raises an error."""
    name = fixture_metaestimator_instance.__class__.__name__
    match = f"This instance of {name} has not been fitted yet. Please call `fit` first."
    with pytest.raises(NotFittedError, match=match):
        fixture_metaestimator_instance.check_is_fitted()

    fixture_metaestimator_instance._is_fitted = True
    assert fixture_metaestimator_instance.check_is_fitted() is None


@pytest.mark.parametrize("long_steps", (True, False))
def test_metaestimator_composite(long_steps):
    """Test composite meta-estimator functionality."""
    if long_steps:
        steps = [("foo", ComponentDummy(42)), ("bar", ComponentDummy(24))]
    else:
        steps = [("foo", ComponentDummy(42), 123), ("bar", ComponentDummy(24), 321)]

    meta_est = MetaEstimatorTester(steps=steps)

    meta_est_params = meta_est.get_params()
    assert isinstance(meta_est_params, dict)
    expected_keys = [
        "a",
        "b",
        "c",
        "steps",
        "foo",
        "bar",
        "foo__a",
        "foo__b",
        "bar__a",
        "bar__b",
    ]
    assert set(meta_est_params.keys()) == set(expected_keys)

    meta_est.set_params(bar__b="something else")
    assert meta_est.get_params()["bar__b"] == "something else"


def test_check_objects_attr_name_auto_detection():
    """Test that _check_objects auto-detects attr_name from tag."""

    steps = [ComponentDummy(42), ComponentDummy(24)]
    meta_obj = MetaObjectTester(steps=steps)

    # auto-detect from tag
    result = meta_obj._check_objects(steps, attr_name=None)

    assert isinstance(result, list)
    assert len(result) == 2
    assert all(isinstance(item, tuple) and len(item) == 2 for item in result)
    assert all(isinstance(item[0], str) for item in result)
<<<<<<< HEAD
    assert all(isinstance(item[1], ComponentDummy) for item in result)

def test_check_objects_attr_name_explicit():
    """Test that _check_objects works with explicit attr_name."""
    # Create a meta object with steps
    steps = [ComponentDummy(42), ComponentDummy(24)]
    meta_obj = MetaObjectTester(steps=steps)

    # Test with explicit attr_name
    result = meta_obj._check_objects(steps, attr_name="custom_steps")

    assert isinstance(result, list)
    assert len(result) == 2
=======
    assert all(isinstance(item[1], ComponentDummy) for item in result)
>>>>>>> f895dff4
<|MERGE_RESOLUTION|>--- conflicted
+++ resolved
@@ -183,8 +183,8 @@
     assert len(result) == 2
     assert all(isinstance(item, tuple) and len(item) == 2 for item in result)
     assert all(isinstance(item[0], str) for item in result)
-<<<<<<< HEAD
     assert all(isinstance(item[1], ComponentDummy) for item in result)
+
 
 def test_check_objects_attr_name_explicit():
     """Test that _check_objects works with explicit attr_name."""
@@ -196,7 +196,4 @@
     result = meta_obj._check_objects(steps, attr_name="custom_steps")
 
     assert isinstance(result, list)
-    assert len(result) == 2
-=======
-    assert all(isinstance(item[1], ComponentDummy) for item in result)
->>>>>>> f895dff4
+    assert len(result) == 2