# -*- coding: utf-8 -*-
# copyright: skbase developers, BSD-3-Clause License (see LICENSE file)
"""Tests for BaseMetaObject and BaseMetaEstimator mixins."""

__author__ = ["RNKuhns", "fkiraly"]
import inspect

import pytest

from skbase._exceptions import NotFittedError
from skbase.base import BaseEstimator, BaseObject
from skbase.base._meta import (
    BaseMetaEstimator,
    BaseMetaObject,
    _MetaObjectMixin,
    _MetaTagLogicMixin,
)


class MetaObjectTester(BaseMetaObject):
    """Class to test meta-object functionality."""

    def __init__(self, a=7, b="something", c=None, steps=None):
        self.a = a
        self.b = b
        self.c = c
        self.steps = steps
        super().__init__()


class MetaEstimatorTester(BaseMetaEstimator):
    """Class to test meta-estimator functionality."""

    def __init__(self, a=7, b="something", c=None, steps=None):
        self.a = a
        self.b = b
        self.c = c
        self.steps = steps
        super().__init__()


class ComponentDummy(BaseObject):
    """Class to use as components in meta-estimator."""

    def __init__(self, a=7, b="something"):
        self.a = a
        self.b = b
        super().__init__()


@pytest.fixture
def fixture_metaestimator_instance():
    """BaseMetaEstimator instance fixture."""
    return BaseMetaEstimator()


@pytest.fixture
def fixture_meta_object():
    """MetaObjectTester instance fixture."""
    return MetaObjectTester()


@pytest.fixture
def fixture_meta_estimator():
    """MetaEstimatorTester instance fixture."""
    return MetaEstimatorTester()


def test_is_composite_returns_true(fixture_meta_object, fixture_meta_estimator):
    """Test that `is_composite` method returns True."""
    msg = "`is_composite` should always be True for subclasses of "
    assert fixture_meta_object.is_composite() is True, msg + "`BaseMetaObject`."
    assert fixture_meta_estimator.is_composite() is True, msg + "`BaseMetaEstimator`."


def test_basemetaestimator_inheritance(fixture_metaestimator_instance):
    """Check BaseMetaEstimator correctly inherits from BaseEstimator and BaseObject."""
    estimator_is_subclass_of_baseobejct = issubclass(BaseMetaEstimator, BaseObject)
    estimator_instance_is_baseobject_instance = isinstance(
        fixture_metaestimator_instance, BaseObject
    )

    # Verify that BaseMetaEstimator is an estimator
    assert (
        estimator_is_subclass_of_baseobejct
        and estimator_instance_is_baseobject_instance
    ), "`BaseMetaEstimator` not correctly subclassing `BaseEstimator` and `BaseObject`."

    # Verify expected MRO inherittence order
    assert BaseMetaEstimator.__mro__[:-2] == (
        BaseMetaEstimator,
        _MetaObjectMixin,
        _MetaTagLogicMixin,
        BaseEstimator,
        BaseObject,
    ), "`BaseMetaEstimator` has incorrect mro."


def test_basemetaestimator_has_is_fitted(fixture_metaestimator_instance):
    """Test BaseEstimator has `is_fitted` property."""
    has_private_is_fitted = hasattr(fixture_metaestimator_instance, "_is_fitted")
    has_is_fitted = hasattr(fixture_metaestimator_instance, "is_fitted")
    assert (
        has_private_is_fitted and has_is_fitted
    ), "`BaseMetaEstimator` does not have `is_fitted` property or `_is_fitted` attr."


def test_basemetaestimator_has_check_is_fitted(fixture_metaestimator_instance):
    """Test BaseEstimator has `check_is_fitted` method."""
    has_check_is_fitted = hasattr(fixture_metaestimator_instance, "check_is_fitted")
    is_method = inspect.ismethod(fixture_metaestimator_instance.check_is_fitted)
    assert (
        has_check_is_fitted and is_method
    ), "`BaseMetaEstimator` does not have `check_is_fitted` method."


@pytest.mark.parametrize("is_fitted_value", (True, False))
def test_basemetaestimator_is_fitted(fixture_metaestimator_instance, is_fitted_value):
    """Test BaseEstimator `is_fitted` property returns expected value."""
    fixture_metaestimator_instance._is_fitted = is_fitted_value
    expected_value_unfitted = (
        fixture_metaestimator_instance.is_fitted
        == fixture_metaestimator_instance._is_fitted
    )
    assert (
        expected_value_unfitted
    ), "`BaseMetaEstimator` property `is_fitted` does not return `_is_fitted` value."


def test_basemetaestimator_check_is_fitted_raises_error_when_unfitted(
    fixture_metaestimator_instance,
):
    """Test BaseEstimator `check_is_fitted` method raises an error."""
    name = fixture_metaestimator_instance.__class__.__name__
    match = f"This instance of {name} has not been fitted yet. Please call `fit` first."
    with pytest.raises(NotFittedError, match=match):
        fixture_metaestimator_instance.check_is_fitted()

    fixture_metaestimator_instance._is_fitted = True
    assert fixture_metaestimator_instance.check_is_fitted() is None


@pytest.mark.parametrize("long_steps", (True, False))
def test_metaestimator_composite(long_steps):
    """Test composite meta-estimator functionality."""
    if long_steps:
        steps = [("foo", ComponentDummy(42)), ("bar", ComponentDummy(24))]
    else:
        steps = [("foo", ComponentDummy(42), 123), ("bar", ComponentDummy(24), 321)]

    meta_est = MetaEstimatorTester(steps=steps)

    meta_est_params = meta_est.get_params()
    assert isinstance(meta_est_params, dict)
    expected_keys = [
        "a",
        "b",
        "c",
        "steps",
        "foo",
        "bar",
        "foo__a",
        "foo__b",
        "bar__a",
        "bar__b",
    ]
    assert set(meta_est_params.keys()) == set(expected_keys)

    meta_est.set_params(bar__b="something else")
    assert meta_est.get_params()["bar__b"] == "something else"


<<<<<<< HEAD
def test_check_objects_attr_name_auto_detection():
    """Test that _check_objects auto-detects attr_name from tag."""

    steps = [ComponentDummy(42), ComponentDummy(24)]
    meta_obj = MetaObjectTester(steps=steps)

    # auto-detect from tag
    result = meta_obj._check_objects(steps, attr_name=None)

    assert isinstance(result, list)
    assert len(result) == 2
    assert all(isinstance(item, tuple) and len(item) == 2 for item in result)
    assert all(isinstance(item[0], str) for item in result)
    assert all(isinstance(item[1], ComponentDummy) for item in result)

    with pytest.raises(TypeError, match="'steps'"):
        meta_obj._check_objects(None, attr_name=None)


def test_check_objects_attr_name_explicit():
    """Test that _check_objects works with explicit attr_name."""
    # Create a meta object with steps
    steps = [ComponentDummy(42), ComponentDummy(24)]
    meta_obj = MetaObjectTester(steps=steps)

    # Test with explicit attr_name
    result = meta_obj._check_objects(steps, attr_name="custom_steps")

    assert isinstance(result, list)
    assert len(result) == 2

    with pytest.raises(TypeError, match="'custom_steps'"):
        meta_obj._check_objects(None, attr_name="custom_steps")


def test_check_objects_attr_name_custom_tag():
    """Test that _check_objects auto-detects from custom named_object_parameters tag."""
    # custom tag
    meta_obj = MetaObjectTester()
    meta_obj.set_tags(**{"named_object_parameters": "components"})

    components = [ComponentDummy(1), ComponentDummy(2)]

    # should auto-detect custom tag
    result = meta_obj._check_objects(components, attr_name=None)

    assert isinstance(result, list)
    assert len(result) == 2

    with pytest.raises(TypeError, match="'components'"):
        meta_obj._check_objects(None, attr_name=None)
=======
def test_set_params_resets_fitted_state():
    """Test that set_params calls reset, removing fitted state.

    Regression test for issue #412.
    BaseMetaObject should call reset() during set_params() to clear fitted state,
    maintaining consistency with BaseObject behavior.
    """
    steps = [("foo", ComponentDummy(42)), ("bar", ComponentDummy(24))]
    meta_obj = MetaObjectTester(steps=steps)

    # Add some fitted state (simulating a fit operation)
    meta_obj.fitted_attr_ = "should be removed after set_params"
    meta_obj.another_fitted_ = 123

    # Test 1: Setting the named object parameter should trigger reset
    new_steps = [("foo", ComponentDummy(99))]
    meta_obj.set_params(steps=new_steps)

    # Fitted state should be gone after set_params
    assert not hasattr(
        meta_obj, "fitted_attr_"
    ), "fitted_attr_ should be removed by reset() during set_params(steps=...)"
    assert not hasattr(
        meta_obj, "another_fitted_"
    ), "another_fitted_ should be removed by reset() during set_params(steps=...)"

    # Test 2: Replacing individual step should also trigger reset
    meta_obj = MetaObjectTester(steps=steps)
    meta_obj.fitted_attr_ = "should be removed"

    meta_obj.set_params(foo=ComponentDummy(77))

    assert not hasattr(
        meta_obj, "fitted_attr_"
    ), "fitted_attr_ should be removed by reset() during set_params(foo=...)"
>>>>>>> 477ac96c
<|MERGE_RESOLUTION|>--- conflicted
+++ resolved
@@ -170,7 +170,6 @@
     assert meta_est.get_params()["bar__b"] == "something else"
 
 
-<<<<<<< HEAD
 def test_check_objects_attr_name_auto_detection():
     """Test that _check_objects auto-detects attr_name from tag."""
 
@@ -222,7 +221,8 @@
 
     with pytest.raises(TypeError, match="'components'"):
         meta_obj._check_objects(None, attr_name=None)
-=======
+
+
 def test_set_params_resets_fitted_state():
     """Test that set_params calls reset, removing fitted state.
 
@@ -257,5 +257,4 @@
 
     assert not hasattr(
         meta_obj, "fitted_attr_"
-    ), "fitted_attr_ should be removed by reset() during set_params(foo=...)"
->>>>>>> 477ac96c
+    ), "fitted_attr_ should be removed by reset() during set_params(foo=...)"