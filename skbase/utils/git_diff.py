"""Git related utilities to identify changed modules."""

__author__ = ["fkiraly"]
__all__ = []

import importlib.util
import inspect
from functools import lru_cache
from typing import List



@lru_cache
def get_module_from_class(cls):
    """Get full parent module string from class.

    Parameters
    ----------
    cls : class
        class to get module string from, e.g., NaiveForecaster

    Returns
    -------
    str : module string, e.g., sktime.forecasting.naive
    """
    module = inspect.getmodule(cls)
    return module.__name__ if module else None


@lru_cache
def get_path_from_module(module_str):
    r"""Get local path string from module string.

    Parameters
    ----------
    module_str : str
        module string, e.g., sktime.forecasting.naive

    Returns
    -------
    str : local path string, e.g., sktime\forecasting\naive.py
    """
    try:
        module_spec = importlib.util.find_spec(module_str)
        if module_spec is None:
            raise ImportError(
                f"Error in get_path_from_module, module {module_str!r} not found."
            )
        module_path = module_spec.origin
        if module_path.endswith("__init__.py"):
            return module_path[:-11]
        return module_path
    except Exception as e:
<<<<<<< HEAD
        raise ImportError(f"Error finding module {module_str!r}") from e


def _run_git_diff(cmd: List[str]) -> str:
    # Safety note: cmd is always a hard-coded list constructed in this module only.
    # No user input is ever injected → safe from shell injection.
    # nosec B404
    result = __import__("subprocess").run(
        cmd,
        capture_output=True,
        text=True,
        check=False,
    )
    return result.stdout
=======
        raise ImportError(f"Error finding module '{module_str}'") from e
>>>>>>> 496223c7


@lru_cache
def is_module_changed(module_str):
    """Check if a module has changed compared to the main branch.

    If a child module has changed, the parent module is considered changed as well.

    Parameters
    ----------
    module_str : str
        module string, e.g., sktime.forecasting.naive
    """
    module_file_path = get_path_from_module(module_str)
<<<<<<< HEAD
    cmd = ["git", "diff", "remotes/origin/main", "--", module_file_path]
    output = _run_git_diff(cmd)
    return bool(output)
=======
    cmd = f"git diff remotes/origin/main -- {module_file_path}"
    try:
        output = subprocess.check_output(cmd, shell=True, text=True, encoding="utf-8")
        return bool(output)
    except subprocess.CalledProcessError:
        return True
>>>>>>> 496223c7


@lru_cache
def is_class_changed(cls):
    """Check if a class' parent module has changed compared to the main branch.

    Parameters
    ----------
    cls : class
        class to get module string from, e.g., NaiveForecaster

    Returns
    -------
    bool : True if changed, False otherwise
    """
    module_str = get_module_from_class(cls)
    return is_module_changed(module_str)


def get_changed_lines(file_path, only_indented=True):
    """Get changed or added lines from a file.

    Compares the current branch to the origin-main branch.

    Parameters
    ----------
    file_path : str
        path to file to get changed lines from
    only_indented : bool, default=True
        if True, only indented lines are returned, otherwise all lines are returned;
        more precisely, only changed/added lines starting with a space are returned

    Returns
    -------
    list of str : changed or added lines on current branch
    """
    cmd = ["git", "diff", "remotes/origin/main", "--", file_path]
    result_str = _run_git_diff(cmd)

    start_chars = "+ " if only_indented else "+"

    changed_lines = [
        line[1:].rstrip()
        for line in result_str.splitlines()
        if line.startswith(start_chars)
    ]

    if only_indented:
        changed_lines = [line for line in changed_lines if line and line[0] == " "]

    return changed_lines


<<<<<<< HEAD
=======
    try:
        # Run 'git diff' command to get the changes in the specified file
        result = subprocess.check_output(cmd, shell=True, text=True)

        # if only indented lines are requested, add space to start_chars
        start_chars = "+"
        if only_indented:
            start_chars += " "

        # Extract the changed or new lines and return as a list of strings
        changed_lines = [
            line.strip() for line in result.split("\n") if line.startswith(start_chars)
        ]
        # remove first character ('+') from each line
        changed_lines = [line[1:] for line in changed_lines]

        return changed_lines

    except subprocess.CalledProcessError:
        return []


>>>>>>> 496223c7
def get_packages_with_changed_specs():
    """Get packages with changed or added specs.

    Returns
    -------
    list of str : names of packages with changed or added specs
    """
    return list(_get_packages_with_changed_specs())


@lru_cache
def _get_packages_with_changed_specs():
    """Get packages with changed or added specs.

    Private version of get_packages_with_changed_specs,
    to avoid side effects on the list return.

    Returns
    -------
    tuple of str : names of packages with changed or added specs
    """
    from packaging.requirements import InvalidRequirement, Requirement

    changed_lines = get_changed_lines("pyproject.toml")

    packages = []
    for line in changed_lines:
        if line.find("'") > line.find('"') and line.find('"') != -1:
            sep = '"'
        elif line.find("'") == -1:
            sep = '"'
        else:
            sep = "'"

        splits = line.split(sep)
        if len(splits) < 2:
            continue

        req = splits[1]

        if ";" in req:
            req = req.split(";")[0].strip()

        try:
            pkg = Requirement(req).name
        except InvalidRequirement:
            continue
        else:
            packages.append(pkg)

    packages = tuple(set(packages))

    return packages<|MERGE_RESOLUTION|>--- conflicted
+++ resolved
@@ -51,7 +51,6 @@
             return module_path[:-11]
         return module_path
     except Exception as e:
-<<<<<<< HEAD
         raise ImportError(f"Error finding module {module_str!r}") from e
 
 
@@ -66,9 +65,6 @@
         check=False,
     )
     return result.stdout
-=======
-        raise ImportError(f"Error finding module '{module_str}'") from e
->>>>>>> 496223c7
 
 
 @lru_cache
@@ -83,18 +79,9 @@
         module string, e.g., sktime.forecasting.naive
     """
     module_file_path = get_path_from_module(module_str)
-<<<<<<< HEAD
     cmd = ["git", "diff", "remotes/origin/main", "--", module_file_path]
     output = _run_git_diff(cmd)
     return bool(output)
-=======
-    cmd = f"git diff remotes/origin/main -- {module_file_path}"
-    try:
-        output = subprocess.check_output(cmd, shell=True, text=True, encoding="utf-8")
-        return bool(output)
-    except subprocess.CalledProcessError:
-        return True
->>>>>>> 496223c7
 
 
 @lru_cache
@@ -148,31 +135,6 @@
     return changed_lines
 
 
-<<<<<<< HEAD
-=======
-    try:
-        # Run 'git diff' command to get the changes in the specified file
-        result = subprocess.check_output(cmd, shell=True, text=True)
-
-        # if only indented lines are requested, add space to start_chars
-        start_chars = "+"
-        if only_indented:
-            start_chars += " "
-
-        # Extract the changed or new lines and return as a list of strings
-        changed_lines = [
-            line.strip() for line in result.split("\n") if line.startswith(start_chars)
-        ]
-        # remove first character ('+') from each line
-        changed_lines = [line[1:] for line in changed_lines]
-
-        return changed_lines
-
-    except subprocess.CalledProcessError:
-        return []
-
-
->>>>>>> 496223c7
 def get_packages_with_changed_specs():
     """Get packages with changed or added specs.
 
