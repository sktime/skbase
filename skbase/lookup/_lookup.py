#!/usr/bin/env python3 -u
# -*- coding: utf-8 -*-
# copyright: skbase developers, BSD-3-Clause License (see LICENSE file)
"""Tools to lookup information on code artifacts in a Python package or module.

This module exports the following methods for registry lookup:

package_metadata()
    Walk package and return metadata on included classes and functions by module.
all_objects(object_types, filter_tags)
    Look (and optionally filter) BaseObject descendants in a package or module.
"""
# all_objects is based on the sktime all_estimator retrieval utility, which
# is based on the sklearn estimator retrieval utility of the same name
# See https://github.com/scikit-learn/scikit-learn/blob/main/COPYING and
# https://github.com/sktime/sktime/blob/main/LICENSE
import importlib
import inspect
import io
import os
import pathlib
import pkgutil
import sys
import warnings
from collections.abc import Iterable
from copy import deepcopy
from operator import itemgetter
from types import ModuleType
from typing import Any, List, Mapping, MutableMapping, Optional, Sequence, Tuple, Union

from skbase.base import BaseObject
from skbase.validate import check_sequence

__all__: List[str] = ["all_objects", "get_package_metadata"]
__author__: List[str] = [
    "fkiraly",
    "mloning",
    "katiebuc",
    "miraep8",
    "xloem",
    "rnkuhns",
]

# the below is commented out to avoid a dependency on typing_extensions
# but still left in place as it is informative regarding expected return type

# class ClassInfo(TypedDict):
#     """Type definitions for information on a module's classes."""

#     klass: Type
#     name: str
#     description: str
#     tags: MutableMapping[str, Any]
#     is_concrete_implementation: bool
#     is_base_class: bool
#     is_base_object: bool
#     authors: Optional[Union[List[str], str]]
#     module_name: str


# class FunctionInfo(TypedDict):
#     """Information on a module's functions."""

#     func: FunctionType
#     name: str
#     description: str
#     module_name: str


# class ModuleInfo(TypedDict):
#     """Module information type definitions."""

#     path: str
#     name: str
#     classes: MutableMapping[str, ClassInfo]
#     functions: MutableMapping[str, FunctionInfo]
#     __all__: List[str]
#     authors: str
#     is_package: bool
#     contains_concrete_class_implementations: bool
#     contains_base_classes: bool
#     contains_base_objects: bool


def _is_non_public_module(module_name: str) -> bool:
    """Determine if a module is non-public or not.

    Parameters
    ----------
    module_name : str
        Name of the module.

    Returns
    -------
    is_non_public : bool
        Whether the module is non-public or not.
    """
    if not isinstance(module_name, str):
        raise ValueError(
            f"Parameter `module_name` should be str, but found {type(module_name)}."
        )
    is_non_public: bool = "._" in module_name or module_name.startswith("_")
    return is_non_public


def _is_ignored_module(
    module_name: str, modules_to_ignore: Union[str, List[str], Tuple[str]] = None
) -> bool:
    """Determine if module is one of the ignored modules.

    Ignores a module if identical with, or submodule of a module whose name
    is in the list/tuple `modules_to_ignore`.

    E.g., if `modules_to_ignore` contains the string `"foo"`, then `True` will be
    returned for `module_name`-s `"bar.foo"`, `"foo"`, `"foo.bar"`,
    `"bar.foo.bar"`, etc.

    Parameters
    ----------
    module_name : str
        Name of the module.
    modules_to_ignore : str, list[str] or tuple[str]
        The modules that should be ignored when walking the package.

    Returns
    -------
    is_ignored : bool
        Whether the module is an ignrored module or not.
    """
    if isinstance(modules_to_ignore, str):
        modules_to_ignore = (modules_to_ignore,)
    is_ignored: bool
    if modules_to_ignore is None:
        is_ignored = False
    else:
        is_ignored = any(part in modules_to_ignore for part in module_name.split("."))

    return is_ignored


def _filter_by_class(
    klass: type, class_filter: Optional[Union[type, Sequence[type]]] = None
) -> bool:
    """Determine if a class is a subclass of the supplied classes.

    Parameters
    ----------
    klass : object
        Class to check.
    class_filter : objects or iterable of objects
        Classes that `klass` is checked against.

    Returns
    -------
    is_subclass : bool
        Whether the input class is a subclass of the `class_filter`.
        If `class_filter` was `None`, returns `True`.
    """
    if class_filter is None:
        return True

    if isinstance(class_filter, Iterable) and not isinstance(class_filter, tuple):
        class_filter = tuple(class_filter)
    return issubclass(klass, class_filter)


def _filter_by_tags(obj, tag_filter=None, as_dataframe=True):
    """Check whether estimator satisfies tag_filter condition.

    Parameters
    ----------
    obj : BaseObject, an sktime estimator
    tag_filter : dict of (str or list of str), default=None
        subsets the returned estimators as follows:
        each key/value pair is statement in "and"/conjunction

        * key is tag name to sub-set on
        * value str or list of string are tag values
        * condition is "tag value at key must be equal to search value",
          if search value, tag value are not iterable.
          if one of search value, tag value, or both, are lists: condition is
          "at least one element of search value must be contained in tag value"

    Returns
    -------
    cond_sat: bool, whether estimator satisfies condition in `tag_filter`
        if `tag_filter` was None, returns `True`
    """
    if tag_filter is None:
        return True

    if not isinstance(tag_filter, (str, Iterable, dict)):
        raise TypeError(
            "tag_filter argument of _filter_by_tags must be "
            "a dict with str keys, str, or iterable of str, "
            f"but found tag_filter of type {type(tag_filter)}"
        )

    if not hasattr(obj, "get_class_tag"):
        return False

    klass_tags = obj.get_class_tags().keys()

    # case: tag_filter is string
    if isinstance(tag_filter, str):
        return tag_filter in klass_tags

    # case: tag_filter is iterable of str but not dict
    # If a iterable of strings is provided, check that all are in the returned tag_dict
    if isinstance(tag_filter, Iterable) and not isinstance(tag_filter, dict):
        if not all(isinstance(t, str) for t in tag_filter):
            raise ValueError(
                "tag_filter argument of _filter_by_tags must be "
                f"a dict with str keys, str, or iterable of str, but found {tag_filter}"
            )
        return all(tag in klass_tags for tag in tag_filter)

    # case: tag_filter is dict
    if not all(isinstance(t, str) for t in tag_filter.keys()):
        raise ValueError(
            "tag_filter argument of _filter_by_tags must be "
            f"a dict with str keys, str, or iterable of str, but found {tag_filter}"
        )

    cond_sat = True

    for key, search_value in tag_filter.items():
        if not isinstance(search_value, list):
            search_value = [search_value]
        tag_value = obj.get_class_tag(key)
        if not isinstance(tag_value, list):
            tag_value = [tag_value]
        cond_sat = cond_sat and len(set(search_value).intersection(tag_value)) > 0

    return cond_sat


def _walk(root, exclude=None, prefix=""):
    """Recursively return all modules and sub-modules as list of strings.

    Unlike pkgutil.walk_packages, does not import modules on exclusion list.

    Parameters
    ----------
    root : str or path-like
        Root path in which to look for submodules. Can be a string path,
        pathlib.Path or other path-like object.
    exclude : tuple of str or None, optional, default = None
        List of sub-modules to ignore in the return, including sub-modules
    prefix: str, optional, default = ""
        This str is pre-appended to all strings in the return

    Yields
    ------
    str : sub-module strings
        Iterates over all sub-modules of root that do not contain any of the
        strings on the `exclude` list string is prefixed by the string `prefix`
    """
    if not isinstance(root, str):
        root = str(root)
    for loader, module_name, is_pkg in pkgutil.iter_modules(path=[root]):
        if not _is_ignored_module(module_name, modules_to_ignore=exclude):
            yield f"{prefix}{module_name}", is_pkg, loader
            if is_pkg:
                yield from (
                    (f"{prefix}{module_name}.{x[0]}", x[1], x[2])
                    for x in _walk(f"{root}/{module_name}", exclude=exclude)
                )


def _import_module(
    module: Union[str, importlib.machinery.SourceFileLoader],
    suppress_import_stdout: bool = True,
) -> ModuleType:
    """Import a module, while optionally suppressing import standard out.

    Parameters
    ----------
    module : str or importlib.machinery.SourceFileLoader
        Name of the module to be imported or a SourceFileLoader to load a module.
    suppress_import_stdout : bool, default=True
        Whether to suppress stdout printout upon import.

    Returns
    -------
    imported_mod : ModuleType
        The module that was imported.
    """
    # input check
    if not isinstance(module, (str, importlib.machinery.SourceFileLoader)):
        raise ValueError(
            "`module` should be string module name or instance of "
            "importlib.machinery.SourceFileLoader."
        )

    # if suppress_import_stdout:
    # setup text trap, import
    with StdoutMute(active=suppress_import_stdout):
        if isinstance(module, str):
            imported_mod = importlib.import_module(module)
        elif isinstance(module, importlib.machinery.SourceFileLoader):
            spec = importlib.util.spec_from_file_location(module.name, module.path)
            imported_mod = importlib.util.module_from_spec(spec)

            loader = spec.loader
            loader.exec_module(imported_mod)

    return imported_mod


def _determine_module_path(
    package_name: str, path: Optional[Union[str, pathlib.Path]] = None
) -> Tuple[ModuleType, str, importlib.machinery.SourceFileLoader]:
    """Determine a package's path information.

    Parameters
    ----------
    package_name : str
        The name of the package/module to return metadata for.

        - If `path` is not None, this should be the name of the package/module
          associated with the path. `package_name` (with "." appended at end)
          will be used as prefix for any submodules/packages when walking
          the provided `path`.
        - If `path` is None, then package_name is assumed to be an importable
          package or module and the `path` to `package_name` will be determined
          from its import.

    path : str or absolute pathlib.Path, default=None
        If provided, this should be the path that should be used as root
        to find any modules or submodules.

    Returns
    -------
    module, path_, loader : ModuleType, str, importlib.machinery.SourceFileLoader
        Returns the module, a string of its path and its SourceFileLoader.
    """
    if not isinstance(package_name, str):
        raise ValueError(
            "`package_name` must be the string name of a package or module."
            "For example, 'some_package' or 'some_package.some_module'."
        )

    def _instantiate_loader(package_name: str, path: str):
        if path.endswith(".py"):
            loader = importlib.machinery.SourceFileLoader(package_name, path)
        elif os.path.exists(path + "/__init__.py"):
            loader = importlib.machinery.SourceFileLoader(
                package_name, path + "/__init__.py"
            )
        else:
            loader = importlib.machinery.SourceFileLoader(package_name, path)
        return loader

    if path is None:
        module = _import_module(package_name, suppress_import_stdout=False)
        if hasattr(module, "__path__") and (
            module.__path__ is not None and len(module.__path__) > 0
        ):
            path_ = module.__path__[0]
        elif hasattr(module, "__file__") and module.__file__ is not None:
            path_ = module.__file__.split(".")[0]
        else:
            raise ValueError(
                f"Unable to determine path for provided `package_name`: {package_name} "
                "from the imported module. Try explicitly providing the `path`."
            )
        loader = _instantiate_loader(package_name, path_)
    else:
        # Make sure path is str and not a pathlib.Path
        if isinstance(path, (pathlib.Path, str)):
            path_ = str(path.absolute()) if isinstance(path, pathlib.Path) else path
            # Use the provided path and package name to load the module
            # if both available.
            try:
                loader = _instantiate_loader(package_name, path_)
                module = _import_module(loader, suppress_import_stdout=False)
            except ImportError as exc:
                raise ValueError(
                    f"Unable to import a package named {package_name} based "
                    f"on provided `path`: {path_}."
                ) from exc
        else:
            raise ValueError(
                f"`path` must be a str path or pathlib.Path, but is type {type(path)}."
            )

    return module, path_, loader


def _get_module_info(
    module: ModuleType,
    is_pkg: bool,
    path: str,
    package_base_classes: Union[type, Tuple[type, ...]],
    exclude_non_public_items: bool = True,
    class_filter: Optional[Union[type, Sequence[type]]] = None,
    tag_filter: Optional[Union[str, Sequence[str], Mapping[str, Any]]] = None,
    classes_to_exclude: Optional[Union[type, Sequence[type]]] = None,
) -> dict:  # of ModuleInfo type
    # Make package_base_classes a tuple if it was supplied as a class
    base_classes_none = False
    if isinstance(package_base_classes, Iterable):
        package_base_classes = tuple(package_base_classes)
    elif not isinstance(package_base_classes, tuple):
        if package_base_classes is None:
            base_classes_none = True
        package_base_classes = (package_base_classes,)

    exclude_classes: Optional[Sequence[type]]
    if classes_to_exclude is None:
        exclude_classes = classes_to_exclude
    elif isinstance(classes_to_exclude, Sequence):
        exclude_classes = classes_to_exclude
    elif inspect.isclass(classes_to_exclude):
        exclude_classes = (classes_to_exclude,)

    designed_imports: List[str] = getattr(module, "__all__", [])
    authors: Union[str, List[str]] = getattr(module, "__author__", [])
    if isinstance(authors, (list, tuple)):
        authors = ", ".join(authors)
    # Compile information on classes in the module
    module_classes: MutableMapping = {}  # of ClassInfo type
    for name, klass in inspect.getmembers(module, inspect.isclass):
        # Skip a class if non-public items should be excluded and it starts with "_"
        if (
            (exclude_non_public_items and klass.__name__.startswith("_"))
            or (exclude_classes is not None and klass in exclude_classes)
            or not _filter_by_tags(klass, tag_filter=tag_filter)
            or not _filter_by_class(klass, class_filter=class_filter)
        ):
            continue
        # Otherwise, store info about the class
        if klass.__module__ == module.__name__ or name in designed_imports:
            klass_authors = getattr(klass, "__author__", authors)
            if isinstance(klass_authors, (list, tuple)):
                klass_authors = ", ".join(klass_authors)
            if base_classes_none:
                concrete_implementation = False
            else:
                concrete_implementation = (
                    issubclass(klass, package_base_classes)
                    and klass not in package_base_classes
                )
            module_classes[name] = {
                "klass": klass,
                "name": klass.__name__,
                "description": (
                    "" if klass.__doc__ is None else klass.__doc__.split("\n")[0]
                ),
                "tags": (
                    klass.get_class_tags() if hasattr(klass, "get_class_tags") else None
                ),
                "is_concrete_implementation": concrete_implementation,
                "is_base_class": klass in package_base_classes,
                "is_base_object": issubclass(klass, BaseObject),
                "authors": klass_authors,
                "module_name": module.__name__,
            }

    module_functions: MutableMapping = {}  # of FunctionInfo type
    for name, func in inspect.getmembers(module, inspect.isfunction):
        if func.__module__ == module.__name__ or name in designed_imports:
            # Skip a class if non-public items should be excluded and it starts with "_"
            if exclude_non_public_items and func.__name__.startswith("_"):
                continue
            # Otherwise, store info about the class
            module_functions[name] = {
                "func": func,
                "name": func.__name__,
                "description": (
                    "" if func.__doc__ is None else func.__doc__.split("\n")[0]
                ),
                "module_name": module.__name__,
            }

    # Combine all the information on the module together
    module_info = {  # of ModuleInfo type
        "path": path,
        "name": module.__name__,
        "classes": module_classes,
        "functions": module_functions,
        "__all__": designed_imports,
        "authors": authors,
        "is_package": is_pkg,
        "contains_concrete_class_implementations": any(
            v["is_concrete_implementation"] for v in module_classes.values()
        ),
        "contains_base_classes": any(
            v["is_base_class"] for v in module_classes.values()
        ),
        "contains_base_objects": any(
            v["is_base_object"] for v in module_classes.values()
        ),
    }
    return module_info


def get_package_metadata(
    package_name: str,
    path: Optional[str] = None,
    recursive: bool = True,
    exclude_non_public_items: bool = True,
    exclude_non_public_modules: bool = True,
    modules_to_ignore: Union[str, List[str], Tuple[str]] = ("tests",),
    package_base_classes: Union[type, Tuple[type, ...]] = (BaseObject,),
    class_filter: Optional[Union[type, Sequence[type]]] = None,
    tag_filter: Optional[Union[str, Sequence[str], Mapping[str, Any]]] = None,
    classes_to_exclude: Optional[Union[type, Sequence[type]]] = None,
    suppress_import_stdout: bool = True,
) -> Mapping:  # of ModuleInfo type
    """Return a dictionary mapping all package modules to their metadata.

    Parameters
    ----------
    package_name : str
        The name of the package/module to return metadata for.

        - If `path` is not None, this should be the name of the package/module
          associated with the path. `package_name` (with "." appended at end)
          will be used as prefix for any submodules/packages when walking
          the provided `path`.
        - If `path` is None, then package_name is assumed to be an importable
          package or module and the `path` to `package_name` will be determined
          from its import.

    path : str, default=None
        If provided, this should be the path that should be used as root
        to find any modules or submodules.
    recursive : bool, default=True
        Whether to recursively walk through submodules.

        - If True, then submodules of submodules and so on are found.
        - If False, then only first-level submodules of `package` are found.

    exclude_non_public_items : bool, default=True
        Whether to exclude nonpublic functions and classes (where name starts
        with a leading underscore).
    exclude_non_public_modules : bool, default=True
        Whether to exclude nonpublic modules (modules where names start with
        a leading underscore).
    modules_to_ignore : str, tuple[str] or list[str], default="tests"
        The modules that should be ignored when searching across the modules to
        gather objects. If passed, `all_objects` ignores modules or submodules
        of a module whose name is in the provided string(s). E.g., if
        `modules_to_ignore` contains the string `"foo"`, then `"bar.foo"`,
        `"foo"`, `"foo.bar"`, `"bar.foo.bar"` are ignored.
    package_base_classes: type or Sequence[type], default = (BaseObject,)
        The base classes used to determine if any classes found in metadata descend
        from a base class.
    class_filter : object or Sequence[object], default=None
        Classes that `klass` is checked against. Only classes that are subclasses
        of the supplied `class_filter` are returned in metadata.
    tag_filter : str, Sequence[str] or dict[str, Any], default=None
        Filter used to determine if `klass` has tag or expected tag values.

        - If a str or list of strings is provided, the return will be filtered
          to keep classes that have all the tag(s) specified by the strings.
        - If a dict is provided, the return will be filtered to keep classes
          that have all dict keys as tags. Tag values are also checked such that:

          - If a dict key maps to a single value only classes with tag values equal
            to the value are returned.
          - If a dict key maps to multiple values (e.g., list) only classes with
            tag values in these values are returned.

    classes_to_exclude: objects or iterable of object, default=None
        Classes to exclude from returned metadata.

    Other Parameters
    ----------------
    suppress_import_stdout : bool, default=True
        Whether to suppress stdout printout upon import.

    Returns
    -------
    module_info: dict
        Mapping of string module name (key) to a dictionary of the
        module's metadata. The metadata dictionary includes the
        following key:value pairs:

        - "path": str path to the submodule.
        - "name": str name of the submodule.
        - "classes": dictionary with submodule's class names (keys) mapped to
          dictionaries with metadata about the class.
        - "functions": dictionary with function names (keys) mapped to
          dictionary with metadata about each function.
        - "__all__": list of string code artifact names that appear in the
          submodules __all__ attribute
        - "authors": contents of the submodules __authors__ attribute
        - "is_package": whether the submodule is a Python package
        - "contains_concrete_class_implementations": whether any module classes
          inherit from ``BaseObject`` and are not `package_base_classes`.
        - "contains_base_classes": whether any module classes that are
          `package_base_classes`.
        - "contains_base_objects": whether any module classes that
          inherit from ``BaseObject``.
    """
    module, path, loader = _determine_module_path(package_name, path)
    module_info: MutableMapping = {}  # of ModuleInfo type
    # Get any metadata at the top-level of the provided package
    # This is because the pkgutil.walk_packages doesn't include __init__
    # file when walking a package
    if not _is_ignored_module(package_name, modules_to_ignore=modules_to_ignore):
        module_info[package_name] = _get_module_info(
            module,
            loader.is_package(package_name),
            path,
            package_base_classes,
            exclude_non_public_items=exclude_non_public_items,
            class_filter=class_filter,
            tag_filter=tag_filter,
            classes_to_exclude=classes_to_exclude,
        )

    # Now walk through any submodules
    prefix = f"{package_name}."
    with warnings.catch_warnings():
        warnings.simplefilter("ignore", category=FutureWarning)
        warnings.simplefilter("module", category=ImportWarning)
        warnings.filterwarnings(
            "ignore", category=UserWarning, message=".*has been moved to.*"
        )
        for name, is_pkg, _ in _walk(path, exclude=modules_to_ignore, prefix=prefix):
            # Used to skip-over ignored modules and non-public modules
            if exclude_non_public_modules and _is_non_public_module(name):
                continue

            try:
                sub_module: ModuleType = _import_module(
                    name, suppress_import_stdout=suppress_import_stdout
                )
                module_info[name] = _get_module_info(
                    sub_module,
                    is_pkg,
                    path,
                    package_base_classes,
                    exclude_non_public_items=exclude_non_public_items,
                    class_filter=class_filter,
                    tag_filter=tag_filter,
                    classes_to_exclude=classes_to_exclude,
                )
            except ImportError:
                continue

            if recursive and is_pkg:
                if "." in name:
                    name_ending = name[len(package_name) + 1 :]
                else:
                    name_ending = name

                updated_path: str
                if "." in name_ending:
                    updated_path = "/".join([path, name_ending.replace(".", "/")])
                else:
                    updated_path = "/".join([path, name_ending])
                module_info.update(
                    get_package_metadata(
                        package_name=name,
                        path=updated_path,
                        recursive=recursive,
                        exclude_non_public_items=exclude_non_public_items,
                        exclude_non_public_modules=exclude_non_public_modules,
                        modules_to_ignore=modules_to_ignore,
                        package_base_classes=package_base_classes,
                        class_filter=class_filter,
                        tag_filter=tag_filter,
                        classes_to_exclude=classes_to_exclude,
                        suppress_import_stdout=suppress_import_stdout,
                    )
                )

    return module_info


def all_objects(
    object_types=None,
    filter_tags=None,
    exclude_objects=None,
    return_names=True,
    as_dataframe=False,
    return_tags=None,
    suppress_import_stdout=True,
    package_name="skbase",
    path: Optional[str] = None,
    modules_to_ignore=None,
    class_lookup=None,
):
    """Get a list of all objects in a package with name `package_name`.

    This function crawls the package/module to retrieve all classes
    that are descendents of BaseObject. By default it does this for the `skbase`
    package, but users can specify `package_name` or `path` to another project
    and `all_objects` will crawl and retrieve BaseObjects found in that project.

    Parameters
    ----------
    object_types: class or list of classes, default=None

        - If class_lookup is provided, can also be str or list of str
          which kind of objects should be returned.
        - If None, no filter is applied and all estimators are returned.
        - If class or list of class, estimators are filtered to inherit from
          one of these.
        - If str or list of str, classes can be aliased by strings, as long
          as `class_lookup` parameter is passed a lookup dict.

    return_names: bool, default=True

        - If True, estimator class name is included in the all_estimators()
          return in the order: name, estimator class, optional tags, either as
          a tuple or as pandas.DataFrame columns.
        - If False, estimator class name is removed from the all_estimators()
          return.

    filter_tags: str, list[str] or dict[str, Any], default=None
        Filter used to determine if `klass` has tag or expected tag values.

        - If a str or list of strings is provided, the return will be filtered
          to keep classes that have all the tag(s) specified by the strings.
        - If a dict is provided, the return will be filtered to keep classes
          that have all dict keys as tags. Tag values are also checked such that:

          - If a dict key maps to a single value only classes with tag values equal
            to the value are returned.
          - If a dict key maps to multiple values (e.g., list) only classes with
            tag values in these values are returned.
          - If tag values are iterable,
            condition is "at least one search value is contained in tag values".

    exclude_objects: str or list[str], default=None
        Names of estimators to exclude.
    as_dataframe: bool, default=False

        - If False, `all_objects` will return a list (either a list of
          `skbase` objects or a list of tuples, see Returns).
        - If True, `all_objects` will return a `pandas.DataFrame` with named
            columns for all of the attributes being returned.
            this requires soft dependency `pandas` to be installed.

    return_tags: str or list of str, default=None
        Names of tags to fetch and return each object's value of. The tag values
        named in return_tags will be fetched for each object and will be appended
        as either columns or tuple entries.
    package_name : str, default="skbase".
        Should be set to default to package or module name that objects will
        be retrieved from. Objects will be searched inside `package_name`,
        including in sub-modules (e.g., in package_name, package_name.module1,
        package.module2, and package.module1.module3).
    path : str, default=None
        If provided, this should be the path that should be used as root
        to find `package_name` and start the search for any submodules/packages.
        This can be left at the default value (None) if searching in an installed
        package.
    modules_to_ignore : str or list[str], default=None
        The modules that should be ignored when searching across the modules to
        gather objects. If passed, `all_objects` ignores modules or submodules
        of a module whose name is in the provided string(s). E.g., if
        `modules_to_ignore` contains the string `"foo"`, then `"bar.foo"`,
        `"foo"`, `"foo.bar"`, `"bar.foo.bar"` are ignored.

    class_lookup : dict[str, class], default=None
        Dictionary of string aliases for classes used in object_types. If provided,
        `object_types` can accept str values or a list of string values.

    Other Parameters
    ----------------
    suppress_import_stdout : bool, default=True
        Whether to suppress stdout printout upon import.

    Returns
    -------
    all_estimators will return one of the following:

    - a pandas.DataFrame if `as_dataframe=True`, with columns:

      - "names" with the returned class names if `return_name=True`
      - "objects" with returned classes.
      - optional columns named based on tags passed in `return_tags`
        if `return_tags is not None`.

    - a list if `as_dataframe=False`, where list elements are:

      - classes (that inherit from BaseObject) in alphabetic order by class name
        if `return_names=False` and `return_tags=None.
      - (name, class) tuples in alphabetic order by name if `return_names=True`
        and `return_tags=None`.
      - (name, class, tag-value1, ..., tag-valueN) tuples in alphabetic order by name
        if `return_names=True` and `return_tags is not None`.
      - (class, tag-value1, ..., tag-valueN) tuples in alphabetic order by
        class name if `return_names=False` and `return_tags is not None`.

    References
    ----------
    Modified version of scikit-learn's and sktime's `all_estimators()` to allow
    users to find BaseObjects in `skbase` and other packages.
    """
    module, root, _ = _determine_module_path(package_name, path)
    if modules_to_ignore is None:
        modules_to_ignore = []
    if exclude_objects is None:
        exclude_objects = []

    all_estimators = []

    def _is_base_class(name):
        return name.startswith("_") or name.startswith("Base")

    def _is_estimator(name, klass):
        # Check if klass is subclass of base estimators, not a base class itself and
        # not an abstract class
        if object_types is None:
            return issubclass(klass, BaseObject) and not _is_base_class(name)
        else:
            return not _is_base_class(name)

    # Ignore deprecation warnings triggered at import time and from walking packages
    with warnings.catch_warnings():
        warnings.simplefilter("ignore", category=FutureWarning)
        warnings.simplefilter("module", category=ImportWarning)
        warnings.filterwarnings(
            "ignore", category=UserWarning, message=".*has been moved to.*"
        )
        prefix = f"{package_name}."
        for module_name, _, _ in _walk(
            root=root, exclude=modules_to_ignore, prefix=prefix
        ):
            # Filter modules
            if _is_non_public_module(module_name):
                continue

            # setup text trap, import, then restore
            with StdoutMute(active=suppress_import_stdout):
                if suppress_import_stdout:
                    module = importlib.import_module(module_name)
                else:
                    module = importlib.import_module(module_name)
                classes = inspect.getmembers(module, inspect.isclass)
                # Filter classes
                estimators = [
                    (klass.__name__, klass)
                    for _, klass in classes
                    if _is_estimator(klass.__name__, klass)
                ]
                all_estimators.extend(estimators)

    # Drop duplicates
    all_estimators = set(all_estimators)

    # Filter based on given estimator types
    if object_types:
        obj_types = _check_object_types(object_types, class_lookup)
        all_estimators = [
            (n, est) for (n, est) in all_estimators if _filter_by_class(est, obj_types)
        ]

    # Filter based on given exclude list
    if exclude_objects:
        exclude_objects = check_sequence(
            exclude_objects,
            sequence_type=list,
            element_type=str,
            coerce_scalar_input=True,
            sequence_name="exclude_object",
        )
        all_estimators = [
            (name, estimator)
            for name, estimator in all_estimators
            if name not in exclude_objects
        ]

    # Drop duplicates, sort for reproducibility
    # itemgetter is used to ensure the sort does not extend to the 2nd item of
    # the tuple
    all_estimators = sorted(all_estimators, key=itemgetter(0))

    if filter_tags:
        all_estimators = [
            (n, est) for (n, est) in all_estimators if _filter_by_tags(est, filter_tags)
        ]

    # remove names if return_names=False
    if not return_names:
        all_estimators = [estimator for (name, estimator) in all_estimators]
        columns = ["object"]
    else:
        columns = ["name", "object"]

    # add new tuple entries to all_estimators for each tag in return_tags:
    return_tags = [] if return_tags is None else return_tags
    if return_tags:
        return_tags = check_sequence(
            return_tags,
            sequence_type=list,
            element_type=str,
            coerce_scalar_input=True,
            sequence_name="return_tags",
        )
        # enrich all_estimators by adding the values for all return_tags tags:
        if all_estimators:
            if isinstance(all_estimators[0], tuple):
                all_estimators = [
                    (name, est) + _get_return_tags(est, return_tags)
                    for (name, est) in all_estimators
                ]
            else:
                all_estimators = [
                    (est,) + _get_return_tags(est, return_tags)
                    for est in all_estimators
                ]
        columns = columns + return_tags

    # convert to pandas.DataFrame if as_dataframe=True
    if as_dataframe:
        all_estimators = _make_dataframe(all_estimators, columns=columns)

    return all_estimators


def _get_return_tags(obj, return_tags):
    """Fetch a list of all tags for every_entry of all_estimators.

    Parameters
    ----------
    obj:  BaseObject
        A BaseObject.
    return_tags: list of str
        Names of tags to get values for the estimator.

    Returns
    -------
    tags: a tuple with all the object values for all tags in return tags.
        a value is None if it is not a valid tag for the object provided.
    """
    tags = tuple(obj.get_class_tag(tag) for tag in return_tags)
    return tags


def _check_object_types(object_types, class_lookup=None):
    """Return list of classes corresponding to type strings.

    Parameters
    ----------
    object_types : str, class, or list of string or class
    class_lookup : dict[string, class], default=None

    Returns
    -------
    list of class, i-th element is:
        class_lookup[object_types[i]] if object_types[i] was a string
        object_types[i] otherwise
    if class_lookup is none, only checks whether object_types is class or list of.

    Raises
    ------
    ValueError if object_types is not of the expected type.
    """
    object_types = deepcopy(object_types)

    if not isinstance(object_types, list):
        object_types = [object_types]  # make iterable

    def _get_err_msg(estimator_type):
        if class_lookup is None or not isinstance(class_lookup, dict):
            return (
                f"Parameter `estimator_type` must be None, a class, or a list of "
                f"class, but found: {repr(estimator_type)}"
            )
        else:
            return (
                f"Parameter `estimator_type` must be None, a string, a class, or a list"
                f" of [string or class]. Valid string values are: "
                f"{tuple(class_lookup.keys())}, but found: "
                f"{repr(estimator_type)}"
            )

    for i, estimator_type in enumerate(object_types):
        if isinstance(estimator_type, str):
            if not isinstance(class_lookup, dict) or (
                estimator_type not in class_lookup.keys()
            ):
                raise ValueError(_get_err_msg(estimator_type))
            estimator_type = class_lookup[estimator_type]
            object_types[i] = estimator_type
        elif isinstance(estimator_type, type):
            pass
        else:
            raise ValueError(_get_err_msg(estimator_type))
    return object_types


def _make_dataframe(all_objects, columns):
    """Create pandas.DataFrame from all_objects.

    Kept as a separate function with import to isolate the pandas dependency.
    """
    import pandas as pd

    return pd.DataFrame(all_objects, columns=columns)


class StdoutMute:
    """A context manager to suppress stdout.

    This class is used to suppress stdout when importing modules.

    Also downgrades any ModuleNotFoundError to a warning if the error message
    contains the substring "soft dependency".

    Parameters
    ----------
    active : bool, default=True
        Whether to suppress stdout or not.
        If True, stdout is suppressed.
        If False, stdout is not suppressed, and the context manager does nothing
        except catch and suppress ModuleNotFoundError.
    """

    def __init__(self, active=True):
        self.active = active

    def __enter__(self):
        """Context manager entry point."""
        if self.active:
            self._stdout = sys.stdout
            sys.stdout = io.StringIO()

    def __exit__(self, type, value, traceback):
<<<<<<< HEAD
        """Context manager exit point."""
        if self. active:
=======
        if self.active:
>>>>>>> f8d418d0
            sys.stdout = self._stdout

        if type is not None:
            # if a ModuleNotFoundError is raised,
            # we suppress to a warning if "soft dependency" is in the error message
            # otherwise, raise
            if type is ModuleNotFoundError:
                if "soft dependency" not in str(value):
                    return False
                warnings.warn(str(value), ImportWarning, stacklevel=2)
                return True

            # all other exceptions are raised
            return False<|MERGE_RESOLUTION|>--- conflicted
+++ resolved
@@ -1026,12 +1026,7 @@
             sys.stdout = io.StringIO()
 
     def __exit__(self, type, value, traceback):
-<<<<<<< HEAD
-        """Context manager exit point."""
-        if self. active:
-=======
         if self.active:
->>>>>>> f8d418d0
             sys.stdout = self._stdout
 
         if type is not None:
