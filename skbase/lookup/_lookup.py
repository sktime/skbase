--- conflicted
+++ resolved
@@ -510,11 +510,7 @@
 
 
 def _get_members_uw(module, predicate=None):
-<<<<<<< HEAD
-    """Same as inspect.getmembers, but robust to decorators."""
-=======
     """Get members of a module. Same as inspect.getmembers, but robust to decorators."""
->>>>>>> 7c33bec2
     for name, obj in vars(module).items():
         if not callable(obj):
             continue
