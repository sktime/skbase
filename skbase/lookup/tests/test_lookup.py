# -*- coding: utf-8 -*-
# copyright: skbase developers, BSD-3-Clause License (see LICENSE file)
"""Tests for skbase lookup functionality."""
# Elements of the lookup tests re-use code developed in sktime. These elements
# are copyrighted by the sktime developers, BSD-3-Clause License. For
# conditions see https://github.com/sktime/sktime/blob/main/LICENSE
import importlib
import pathlib
from copy import deepcopy
from types import ModuleType
from typing import List

import pandas as pd
import pytest

from skbase.base import BaseEstimator, BaseObject
from skbase.base._base import TagAliaserMixin
from skbase.lookup import all_objects, get_package_metadata
from skbase.lookup._lookup import (
    _determine_module_path,
    _filter_by_class,
    _filter_by_tags,
    _get_return_tags,
    _import_module,
    _is_ignored_module,
    _is_non_public_module,
    _walk,
)
from skbase.tests.conftest import (
    SKBASE_BASE_CLASSES,
    SKBASE_CLASSES_BY_MODULE,
    SKBASE_FUNCTIONS_BY_MODULE,
    SKBASE_MODULES,
    SKBASE_PUBLIC_CLASSES_BY_MODULE,
    SKBASE_PUBLIC_FUNCTIONS_BY_MODULE,
    SKBASE_PUBLIC_MODULES,
    Parent,
)
from skbase.tests.mock_package.test_mock_package import (
    MOCK_PACKAGE_OBJECTS,
    CompositionDummy,
    NotABaseObject,
)

__author__: List[str] = ["RNKuhns"]
__all__: List[str] = []


MODULE_METADATA_EXPECTED_KEYS = (
    "path",
    "name",
    "classes",
    "functions",
    "__all__",
    "authors",
    "is_package",
    "contains_concrete_class_implementations",
    "contains_base_classes",
    "contains_base_objects",
)

SAMPLE_METADATA = {
    "some_module": {
        "path": "//some_drive/some_path/",
        "name": "some_module",
        "classes": {
            CompositionDummy.__name__: {
                "klass": CompositionDummy,
                "name": CompositionDummy.__name__,
                "description": "This class does something.",
                "tags": {},
                "is_concrete_implementation": True,
                "is_base_class": False,
                "is_base_object": True,
                "authors": "JDoe",
                "module_name": "some_module",
            },
        },
        "functions": {
            get_package_metadata.__name__: {
                "func": get_package_metadata,
                "name": get_package_metadata.__name__,
                "description": "This function does stuff.",
                "module_name": "some_module",
            },
        },
        "__all__": ["SomeClass", "some_function"],
        "authors": "JDoe",
        "is_package": True,
        "contains_concrete_class_implementations": True,
        "contains_base_classes": False,
        "contains_base_objects": True,
    }
}
MOD_NAMES = {
    "public": (
        "skbase",
        "skbase.lookup",
        "some_module.some_sub_module",
        "tests.test_mock_package",
    ),
    "non_public": (
        "skbase.lookup._lookup",
        "some_module._some_non_public_sub_module",
        "_skbase",
    ),
}
REQUIRED_CLASS_METADATA_KEYS = [
    "klass",
    "name",
    "description",
    "tags",
    "is_concrete_implementation",
    "is_base_class",
    "is_base_object",
    "authors",
    "module_name",
]
REQUIRED_FUNCTION_METADATA_KEYS = ["func", "name", "description", "module_name"]


@pytest.fixture
def mod_names():
    """Pytest fixture to return module names for tests."""
    return MOD_NAMES


@pytest.fixture
def fixture_test_lookup_mod_path():
    """Fixture path to the lookup module determined from this file's path."""
    return pathlib.Path(__file__).parent.parent


@pytest.fixture
def fixture_skbase_root_path(fixture_test_lookup_mod_path):
    """Fixture to root path of skbase package."""
    return fixture_test_lookup_mod_path.parent


@pytest.fixture
def fixture_sample_package_metadata():
    """Fixture of sample module metadata."""
    return SAMPLE_METADATA


def _check_package_metadata_result(results):
    """Check output of get_package_metadata is expected type."""
    if not (isinstance(results, dict) and all(isinstance(k, str) for k in results)):
        return False
    for k, mod_metadata in results.items():
        if not isinstance(mod_metadata, dict):
            return False
        # Verify expected metadata keys are in the module's metadata dict
        if not all(k in mod_metadata for k in MODULE_METADATA_EXPECTED_KEYS):
            return False
        # Verify keys with string values have string values
        if not all(
            isinstance(mod_metadata[k], str) for k in ("path", "name", "authors")
        ):
            return False
        # Verify keys with bool values have bool valeus
        if not all(
            isinstance(mod_metadata[k], bool)
            for k in (
                "is_package",
                "contains_concrete_class_implementations",
                "contains_base_classes",
                "contains_base_objects",
            )
        ):
            return False
        # Verify __all__ key
        if not (
            isinstance(mod_metadata["__all__"], list)
            and all(isinstance(k, str) for k in mod_metadata["__all__"])
        ):
            return False
        # Verify classes key is a dict that contains string keys and dict values
        if not (
            isinstance(mod_metadata["classes"], dict)
            and all(
                isinstance(k, str) and isinstance(v, dict)
                for k, v in mod_metadata["classes"].items()
            )
        ):
            return False
        # Then verify sub-dict values for each class have required keys
        elif not all(
            k in c_meta
            for c_meta in mod_metadata["classes"].values()
            for k in REQUIRED_CLASS_METADATA_KEYS
        ):
            return False
        # Verify functions key is a dict that contains string keys and dict values
        if not (
            isinstance(mod_metadata["functions"], dict)
            and all(
                isinstance(k, str) and isinstance(v, dict)
                for k, v in mod_metadata["functions"].items()
            )
        ):
            return False
        # Then verify sub-dict values for each function have required keys
        elif not all(
            k in f_meta
            for f_meta in mod_metadata["functions"].values()
            for k in REQUIRED_FUNCTION_METADATA_KEYS
        ):
            return False
    # Otherwise return True
    return True


def _check_all_object_output_types(
    objs, as_dataframe=True, return_names=True, return_tags=None
):
    """Check that all_objects output has expected types."""
    # We expect at least one object to be returned
    assert len(objs) > 0
    if as_dataframe:
        expected_obj_column = 1 if return_names else 0
        expected_columns = 2 if return_names else 1
        if isinstance(return_tags, str):
            expected_columns += 1
        elif isinstance(return_tags, list):
            expected_columns += len(return_tags)
        assert isinstance(objs, pd.DataFrame) and objs.shape[1] == expected_columns
        # Verify all objects in the object columns are BaseObjects
        assert (
            objs.iloc[:, expected_obj_column]
            .apply(issubclass, args=(BaseObject,))
            .all()
        )
        # If names are returned, verify they are all strings
        if return_names:
            assert objs.iloc[:, 0].apply(isinstance, args=(str,)).all()
            assert (
                objs.iloc[:, 0] == objs.iloc[:, 1].apply(lambda x: x.__name__)
            ).all()

    else:
        # Should return a list
        assert isinstance(objs, list)
        # checks return type specification (see docstring)
        for obj in objs:
            # return is list of objects if no names or tags requested
            if not return_names and return_tags is None:
                assert issubclass(obj, BaseObject)
            elif return_names:
                assert isinstance(obj, tuple)
                assert isinstance(obj[0], str)
                assert issubclass(obj[1], BaseObject)
                assert obj[0] == obj[1].__name__
                if return_tags is None:
                    assert len(obj) == 2
                elif isinstance(return_tags, str):
                    assert len(obj) == 3
                else:
                    assert len(obj) == 2 + len(return_tags)


def test_check_package_metadata_result(fixture_sample_package_metadata):
    """Test _check_package_metadata_result works as expected."""

    def _update_mod_metadata(metadata, dict_update):
        mod_metadata = deepcopy(metadata)
        # mod_metadata["some_module"] = mod_metadata["some_module"].copy()
        mod_metadata["some_module"].update(dict_update.copy())
        return mod_metadata

    assert _check_package_metadata_result(fixture_sample_package_metadata) is True
    # Input not dict returns False
    assert _check_package_metadata_result(7) is False
    # Input that doesn't have string keys mapping to dicts is False
    assert _check_package_metadata_result({"something": 7}) is False
    # If keys map to dicts that don't have expected keys then False
    assert _check_package_metadata_result({"something": {"something_else": 7}}) is False
    # Make sure keys with wrong type through errors
    mod_metadata = _update_mod_metadata(fixture_sample_package_metadata, {"name": 7})
    assert _check_package_metadata_result(mod_metadata) is False
    # key expected to be boolean set to wrong type
    mod_metadata = _update_mod_metadata(
        fixture_sample_package_metadata, {"contains_base_objects": 7}
    )
    assert _check_package_metadata_result(mod_metadata) is False
    # __all__ key is not list
    mod_metadata = _update_mod_metadata(fixture_sample_package_metadata, {"__all__": 7})
    assert _check_package_metadata_result(mod_metadata) is False
    # classes key doesn't map to sub-dict with string keys and dict values
    mod_metadata = _update_mod_metadata(
        fixture_sample_package_metadata, {"classes": {"something": 7}}
    )
    assert _check_package_metadata_result(mod_metadata) is False
    # functions key doesn't map to sub-dict with string keys and dict values
    mod_metadata = _update_mod_metadata(
        fixture_sample_package_metadata, {"functions": {"something": 7}}
    )
    assert _check_package_metadata_result(mod_metadata) is False
    # Classes key maps to sub-dict with string keys and dict values, but the
    # dict values don't have correct keys
    mod_metadata = deepcopy(fixture_sample_package_metadata)
    mod_metadata["some_module"]["classes"]["CompositionDummy"].pop("name")
    assert _check_package_metadata_result(mod_metadata) is False
    # function key maps to sub-dict with string keys and dict values, but the
    # dict values don't have correct keys
    mod_metadata = deepcopy(fixture_sample_package_metadata)
    mod_metadata["some_module"]["functions"]["get_package_metadata"].pop("name")
    assert _check_package_metadata_result(mod_metadata) is False


def test_is_non_public_module(mod_names):
    """Test _is_non_public_module correctly indentifies non-public modules."""
    for mod in mod_names["public"]:
        assert _is_non_public_module(mod) is False
    for mod in mod_names["non_public"]:
        assert _is_non_public_module(mod) is True


def test_is_non_public_module_raises_error():
    """Test _is_non_public_module raises a ValueError for non-string input."""
    with pytest.raises(ValueError):
        _is_non_public_module(7)


def test_is_ignored_module(mod_names):
    """Test _is_ignored_module correctly identifies modules in ignored sequence."""
    # Test case when no modules are ignored
    for mod in mod_names["public"]:
        assert _is_ignored_module(mod) is False

    # No modules should be flagged as ignored if the ignored moduels aren't encountered
    modules_to_ignore = ("a_module_not_encountered",)
    for mod in mod_names["public"]:
        assert _is_ignored_module(mod, modules_to_ignore=modules_to_ignore) is False

    modules_to_ignore = ("_some",)
    for mod in mod_names["non_public"]:
        assert _is_ignored_module(mod, modules_to_ignore=modules_to_ignore) is False

    # When ignored modules are encountered then they should be flagged as True
    modules_to_ignore = ("skbase", "test_mock_package")
    for mod in MOD_NAMES["public"]:
        if "skbase" in mod or "test_mock_package" in mod:
            expected_to_ignore = True
        else:
            expected_to_ignore = False
        assert (
            _is_ignored_module(mod, modules_to_ignore=modules_to_ignore)
            is expected_to_ignore
        )


def test_filter_by_class():
    """Test _filter_by_class correctly identifies classes."""
    # Test case when no class filter is applied (should always return True)
    assert _filter_by_class(CompositionDummy) is True

    # Test case where a signle filter is applied
    assert _filter_by_class(Parent, BaseObject) is True
    assert _filter_by_class(NotABaseObject, BaseObject) is False
    assert _filter_by_class(NotABaseObject, CompositionDummy) is False

    # Test case when sequence of classes supplied as filter
    assert _filter_by_class(CompositionDummy, (BaseObject, Parent)) is True
    assert _filter_by_class(CompositionDummy, [NotABaseObject, Parent]) is False


def test_filter_by_tags():
    """Test _filter_by_tags correctly filters classes by their tags or tag values."""
    # Test case when no tag filter is applied (should always return True)
    assert _filter_by_tags(CompositionDummy) is True
    # Even if the class isn't a BaseObject
    assert _filter_by_tags(NotABaseObject) is True

    # Check when tag_filter is a str and present in the class
    assert _filter_by_tags(Parent, tag_filter="A") is True
    # Check when tag_filter is str and not present in the class
    assert _filter_by_tags(BaseObject, tag_filter="A") is False

    # Test functionality when tag present and object doesn't have tag interface
    assert _filter_by_tags(NotABaseObject, tag_filter="A") is False

    # Test functionality where tag_filter is Iterable of str
    # all tags in iterable are in the class
    assert _filter_by_tags(Parent, ("A", "B", "C")) is True
    # Some tags in iterable are in class and others aren't
    assert _filter_by_tags(Parent, ("A", "B", "C", "D", "E")) is False

    # Test functionality where tag_filter is Dict[str, Any]
    # All keys in dict are in tag_filter and values all match
    assert _filter_by_tags(Parent, {"A": "1", "B": 2}) is True
    # All keys in dict are in tag_filter, but at least 1 value doesn't match
    assert _filter_by_tags(Parent, {"A": 1, "B": 2}) is False
    # Atleast 1 key in dict is not in tag_filter
    assert _filter_by_tags(Parent, {"E": 1, "B": 2}) is False

    # Iterable tags should be all strings
    with pytest.raises(ValueError, match=r"tag_filter"):
        assert _filter_by_tags(Parent, ("A", "B", 3))

    # Tags that aren't iterable have to be strings
    with pytest.raises(TypeError, match=r"tag_filter"):
        assert _filter_by_tags(Parent, 7.0)

    # Dictionary tags should have string keys
    with pytest.raises(ValueError, match=r"tag_filter"):
        assert _filter_by_tags(Parent, {7: 11})


def test_walk_returns_expected_format(fixture_skbase_root_path):
    """Check walk function returns expected format."""

    def _test_walk_return(p):
        assert (
            isinstance(p, tuple) and len(p) == 3
        ), "_walk shoul return tuple of length 3"
        assert (
            isinstance(p[0], str)
            and isinstance(p[1], bool)
            and isinstance(p[2], importlib.machinery.FileFinder)
        )

    # Test with string path
    for p in _walk(str(fixture_skbase_root_path)):
        _test_walk_return(p)

    # Test with pathlib.Path
    for p in _walk(fixture_skbase_root_path):
        _test_walk_return(p)


def test_walk_returns_expected_exclude(fixture_test_lookup_mod_path):
    """Check _walk returns expected result when using exclude param."""
    results = list(_walk(str(fixture_test_lookup_mod_path), exclude="tests"))
    assert len(results) == 1
    assert results[0][0] == "_lookup" and results[0][1] is False


@pytest.mark.parametrize("prefix", ["skbase."])
def test_walk_returns_expected_prefix(fixture_skbase_root_path, prefix):
    """Check _walk returns expected result when using prefix param."""
    results = list(_walk(str(fixture_skbase_root_path), prefix=prefix))
    for result in results:
        assert result[0].startswith(prefix)


@pytest.mark.parametrize("suppress_import_stdout", [True, False])
def test_import_module_returns_module(
    fixture_test_lookup_mod_path, suppress_import_stdout
):
    """Test that _import_module returns a module type."""
    # Import module based on name case
    imported_mod = _import_module(
        "pytest", suppress_import_stdout=suppress_import_stdout
    )
    assert isinstance(imported_mod, ModuleType)

    # Import module based on SourceFileLoader for a file path
    # First specify path to _lookup.py relative to this file
    path = str(fixture_test_lookup_mod_path / "_lookup.py")
    loader = importlib.machinery.SourceFileLoader("_lookup", path)
    imported_mod = _import_module(loader, suppress_import_stdout=suppress_import_stdout)
    assert isinstance(imported_mod, ModuleType)


def test_import_module_raises_error_invalid_input():
    """Test that _import_module raises an error with invalid input."""
    match = " ".join(
        [
            "`module` should be string module name or instance of",
            "importlib.machinery.SourceFileLoader.",
        ]
    )
    with pytest.raises(ValueError, match=match):
        _import_module(7)


def test_determine_module_path_output_types(
    fixture_skbase_root_path, fixture_test_lookup_mod_path
):
    """Test _determine_module_path returns expected output types."""

    def _check_determine_module_path(result):
        assert isinstance(result[0], ModuleType)
        assert isinstance(result[1], str)
        assert isinstance(result[2], importlib.machinery.SourceFileLoader)

    # Test with package_name and path
    result = _determine_module_path("skbase", path=fixture_skbase_root_path)
    _check_determine_module_path(result)
    # Test with package_name
    result = _determine_module_path("pytest")
    _check_determine_module_path(result)

    path = str(fixture_test_lookup_mod_path / "_lookup.py")
    # Test with package_name and path
    result = _determine_module_path("skbase.lookup._lookup", path=path)
    _check_determine_module_path(result)


def test_determine_module_path_raises_error_invalid_input(fixture_skbase_root_path):
    """Test that _import_module raises an error with invalid input."""
    with pytest.raises(ValueError):
        _determine_module_path(7, path=fixture_skbase_root_path)

    with pytest.raises(ValueError):
        _determine_module_path(fixture_skbase_root_path, path=fixture_skbase_root_path)

    with pytest.raises(ValueError):
        _determine_module_path("skbase", path=7)


@pytest.mark.parametrize("recursive", [True, False])
@pytest.mark.parametrize("exclude_non_public_items", [True, False])
@pytest.mark.parametrize("exclude_non_public_modules", [True, False])
@pytest.mark.parametrize("modules_to_ignore", ["tests", ("testing", "tests"), None])
@pytest.mark.parametrize(
    "package_base_classes", [BaseObject, (BaseObject, BaseEstimator), None]
)
@pytest.mark.parametrize("suppress_import_stdout", [True, False])
def test_get_package_metadata_returns_expected_types(
    recursive,
    exclude_non_public_items,
    exclude_non_public_modules,
    modules_to_ignore,
    package_base_classes,
    suppress_import_stdout,
):
    """Test get_package_metadata returns expected output types."""
    results = get_package_metadata(
        "skbase",
        recursive=recursive,
        exclude_non_public_items=exclude_non_public_items,
        exclude_non_public_modules=exclude_non_public_modules,
        modules_to_ignore=modules_to_ignore,
        package_base_classes=package_base_classes,
        classes_to_exclude=TagAliaserMixin,
        suppress_import_stdout=suppress_import_stdout,
    )
    # Verify we return dict with str keys
    assert _check_package_metadata_result(results) is True

    # Verify correct behavior of modules_to_ignore
    no_ignored_module_returned = [
        not _is_ignored_module(k, modules_to_ignore=modules_to_ignore) for k in results
    ]

    assert all(no_ignored_module_returned)

    klass_metadata = [
        klass_metadata
        for module in results.values()
        for klass_metadata in module["classes"].values()
    ]
    # Verify correct behavior of exclude_non_public_items
    if exclude_non_public_items:
        expected_nonpublic_classes_returned = [
            not k["name"].startswith("_") for k in klass_metadata
        ]
        assert all(expected_nonpublic_classes_returned)

        expected_nonpublic_funcs_returned = [
            not func_metadata["name"].startswith("_")
            for module in results.values()
            for func_metadata in module["functions"].values()
        ]
        assert all(expected_nonpublic_funcs_returned)

    # Verify correct behavior of exclude_non_public_modules
    if exclude_non_public_modules:
        expected_nonpublic_modules_returned = [
            not _is_non_public_module(k) for k in results
        ]
        assert all(expected_nonpublic_modules_returned)

    if package_base_classes is not None:
        if isinstance(package_base_classes, type):
            package_base_classes = (package_base_classes,)
        expected_is_base_class_returned = [
            k["klass"] in package_base_classes
            if k["is_base_class"]
            else k["klass"] not in package_base_classes
            for k in klass_metadata
        ]
        assert all(expected_is_base_class_returned)


# This is separate from other get_package_metadata tests b/c right now
# tests on broader skbase package must exclude TagAliaserMixin or they will error
# Once TagAliaserMixin is removed or get_class_tags made fully compliant, this
# will be combined above
@pytest.mark.parametrize(
    "classes_to_exclude",
    [None, CompositionDummy, (CompositionDummy, NotABaseObject)],
)
def test_get_package_metadata_classes_to_exclude(classes_to_exclude):
    """Test get_package_metadata classes_to_exclude param works as expected."""
    results = get_package_metadata(
        "skbase.tests",
        recursive=True,
        exclude_non_public_items=True,
        exclude_non_public_modules=True,
        modules_to_ignore=None,
        package_base_classes=None,
        classes_to_exclude=classes_to_exclude,
        suppress_import_stdout=True,
    )
    # Verify we return dict with str keys
    assert _check_package_metadata_result(results) is True
    if classes_to_exclude is not None:
        if isinstance(classes_to_exclude, type):
            excluded_classes = (classes_to_exclude,)
        else:
            excluded_classes = classes_to_exclude
        # Verify classes_to_exclude works as expected
        classes_excluded_as_expected = [
            klass_metadata["klass"] not in excluded_classes
            for module in results.values()
            for klass_metadata in module["classes"].values()
        ]
        assert all(classes_excluded_as_expected)


@pytest.mark.parametrize(
    "class_filter", [None, BaseEstimator, (BaseObject, BaseEstimator)]
)
def test_get_package_metadata_class_filter(class_filter):
    """Test get_package_metadata filters by class as expected."""
    # Results applying filter
    results = get_package_metadata(
        "skbase",
        modules_to_ignore="skbase",
        class_filter=class_filter,
        classes_to_exclude=TagAliaserMixin,
    )
    filtered_classes = [
        klass_metadata["klass"]
        for module in results.values()
        for klass_metadata in module["classes"].values()
    ]

    # Results without filter
    unfiltered_results = get_package_metadata(
        "skbase",
        modules_to_ignore="skbase",
        classes_to_exclude=TagAliaserMixin,
    )
    unfiltered_classes = [
        klass_metadata["klass"]
        for module in unfiltered_results.values()
        for klass_metadata in module["classes"].values()
    ]

    # Verify filtered results have right output type
    assert _check_package_metadata_result(results) is True

    # Now verify class filter is being applied correctly
    if class_filter is None:
        assert len(unfiltered_classes) == len(filtered_classes)
        assert unfiltered_classes == filtered_classes
    else:
        assert len(unfiltered_classes) > len(filtered_classes)
        classes_subclass_class_filter = [
            issubclass(klass, class_filter) for klass in filtered_classes
        ]
        assert all(classes_subclass_class_filter)


@pytest.mark.parametrize("tag_filter", [None, "A", ("A", "B"), {"A": "1", "B": 2}])
def test_get_package_metadata_tag_filter(tag_filter):
    """Test get_package_metadata filters by tags as expected."""
    results = get_package_metadata(
        "skbase",
        exclude_non_public_modules=False,
        modules_to_ignore="skbase",
        tag_filter=tag_filter,
        classes_to_exclude=TagAliaserMixin,
    )
    filtered_classes = [
        klass_metadata["klass"]
        for module in results.values()
        for klass_metadata in module["classes"].values()
    ]

    # Unfiltered results
    unfiltered_results = get_package_metadata(
        "skbase",
        exclude_non_public_modules=False,
        modules_to_ignore="skbase",
        classes_to_exclude=TagAliaserMixin,
    )
    unfiltered_classes = [
        klass_metadata["klass"]
        for module in unfiltered_results.values()
        for klass_metadata in module["classes"].values()
    ]

    # Verify we return dict with str keys
    assert _check_package_metadata_result(results) is True

    # Verify tag filter is being applied correctly, which implies
    # When the filter is None the result is the same size
    # Otherwise, with the filters used in the test, fewer classes should
    # be returned
    if tag_filter is None:
        assert len(unfiltered_classes) == len(filtered_classes)
        assert unfiltered_classes == filtered_classes
    else:
        assert len(unfiltered_classes) > len(filtered_classes)


@pytest.mark.parametrize("exclude_non_public_modules", [True, False])
@pytest.mark.parametrize("exclude_non_public_items", [True, False])
def test_get_package_metadata_returns_expected_results(
    exclude_non_public_modules, exclude_non_public_items
):
    """Test that get_package_metadata_returns expected results using skbase."""
    results = get_package_metadata(
        "skbase",
        exclude_non_public_items=exclude_non_public_items,
        exclude_non_public_modules=exclude_non_public_modules,
        package_base_classes=SKBASE_BASE_CLASSES,
        modules_to_ignore="tests",
        classes_to_exclude=TagAliaserMixin,
        suppress_import_stdout=False,
    )
    public_modules_excluding_tests = [
        module
        for module in SKBASE_PUBLIC_MODULES
        if not _is_ignored_module(module, modules_to_ignore="tests")
    ]
    modules_excluding_tests = [
        module
        for module in SKBASE_MODULES
        if not _is_ignored_module(module, modules_to_ignore="tests")
    ]
    if exclude_non_public_modules:
        assert tuple(results.keys()) == tuple(public_modules_excluding_tests)
    else:
        assert tuple(results.keys()) == tuple(modules_excluding_tests)

    for module in results:
        if exclude_non_public_items:
            module_funcs = SKBASE_PUBLIC_FUNCTIONS_BY_MODULE.get(module, ())
            module_classes = SKBASE_PUBLIC_CLASSES_BY_MODULE.get(module, ())
            which_str = "public"
            fun_str = "SKBASE_PUBLIC_FUNCTIONS_BY_MODULE"
            cls_str = "SKBASE_PUBLIC_CLASSES_BY_MODULE"
        else:
            module_funcs = SKBASE_FUNCTIONS_BY_MODULE.get(module, ())
            module_classes = SKBASE_CLASSES_BY_MODULE.get(module, ())
            which_str = "all"
            fun_str = "SKBASE_PUBLIC_FUNCTIONS_BY_MODULE"
            cls_str = "SKBASE_PUBLIC_CLASSES_BY_MODULE"

        # Verify expected functions are returned
<<<<<<< HEAD
        retrieved_funcs = tuple(results[module]["functions"].keys())
=======
        retrieved_funcs = set(tuple(results[module]["functions"].keys()))
>>>>>>> f3ce05d5
        expected_funcs = set(module_funcs)

        if retrieved_funcs != expected_funcs:
            msg = (
                "When using get_package_metadata utility, retrieved objects "
<<<<<<< HEAD
                f"for {which_str} functions in module {module} do not match expected. "
=======
                f"for {which_str} functions in module '{module}' do not match expected. "
>>>>>>> f3ce05d5
                f"Expected: {retrieved_funcs}; "
                f"retrieved: {expected_funcs}. "
                f"Expected functions are stored in {fun_str}, in test_lookup."
            )
            raise AssertionError(msg)

        # Verify expected classes are returned
<<<<<<< HEAD
        retrieved_cls = tuple(results[module]["classes"].keys())
=======
        retrieved_cls = set(tuple(results[module]["classes"].keys()))
>>>>>>> f3ce05d5
        expected_cls = set(module_classes)

        if retrieved_cls != expected_cls:
            msg = (
                "When using get_package_metadata utility, retrieved objects "
<<<<<<< HEAD
                f"for {which_str} classes in module {module} do not match expected. "
=======
                f"for {which_str} classes in module '{module}' do not match expected. "
>>>>>>> f3ce05d5
                f"Expected: {retrieved_cls}; "
                f"retrieved: {expected_cls}. "
                f"Expected functions are stored in {cls_str}, in test_lookup."
            )
            raise AssertionError(msg)

        # Verify class metadata attributes correct
        for klass, klass_metadata in results[module]["classes"].items():
            if klass_metadata["klass"] in SKBASE_BASE_CLASSES:
                assert (
                    klass_metadata["is_base_class"] is True
                ), f"{klass} should be base class."
            else:
                assert (
                    klass_metadata["is_base_class"] is False
                ), f"{klass} should not be base class."

            if issubclass(klass_metadata["klass"], BaseObject):
                assert klass_metadata["is_base_object"] is True
            else:
                assert klass_metadata["is_base_object"] is False

            if (
                issubclass(klass_metadata["klass"], SKBASE_BASE_CLASSES)
                and klass_metadata["klass"] not in SKBASE_BASE_CLASSES
            ):
                assert klass_metadata["is_concrete_implementation"] is True
            else:
                assert klass_metadata["is_concrete_implementation"] is False


def test_get_return_tags():
    """Test _get_return_tags returns expected."""

    def _test_get_return_tags_output(results, num_requested_tags):
        return isinstance(results, tuple) and len(results) == num_requested_tags

    # Verify return with tags that exist
    tags = Parent.get_class_tags()
    tag_names = [*tags.keys()]
    results = _get_return_tags(Parent, tag_names)
    assert (
        _test_get_return_tags_output(results, len(tag_names))
        and tuple(tags.values()) == results
    )

    # Verify results when some exist and some don't exist
    tag_names += ["a_tag_that_does_not_exist"]
    results = _get_return_tags(Parent, tag_names)
    assert _test_get_return_tags_output(results, len(tag_names))

    # Verify return when all tags don't exist
    tag_names = ["a_tag_that_does_not_exist"]
    results = _get_return_tags(Parent, tag_names)
    assert _test_get_return_tags_output(results, len(tag_names)) and results[0] is None


@pytest.mark.parametrize("as_dataframe", [True, False])
@pytest.mark.parametrize("return_names", [True, False])
@pytest.mark.parametrize("return_tags", [None, "A", ["A", "a_non_existant_tag"]])
@pytest.mark.parametrize("modules_to_ignore", ["tests", ("testing", "lookup"), None])
@pytest.mark.parametrize("exclude_objects", [None, "Child", ["CompositionDummy"]])
@pytest.mark.parametrize("suppress_import_stdout", [True, False])
def test_all_objects_returns_expected_types(
    as_dataframe,
    return_names,
    return_tags,
    modules_to_ignore,
    exclude_objects,
    suppress_import_stdout,
):
    """Test that all_objects return argument has correct type."""
    objs = all_objects(
        package_name="skbase",
        exclude_objects=exclude_objects,
        return_names=return_names,
        as_dataframe=as_dataframe,
        return_tags=return_tags,
        modules_to_ignore=modules_to_ignore,
        suppress_import_stdout=suppress_import_stdout,
    )
    if isinstance(modules_to_ignore, str):
        modules_to_ignore = (modules_to_ignore,)
    if (
        modules_to_ignore is not None
        and "tests" in modules_to_ignore
        # and "mock_package" in modules_to_ignore
    ):
        assert (
            len(objs) == 0
        ), "Search of `skbase` should only return objects from tests module."
    else:
        # We expect at least one object to be returned so we verify output type/format
        _check_all_object_output_types(
            objs,
            as_dataframe=as_dataframe,
            return_names=return_names,
            return_tags=return_tags,
        )


@pytest.mark.parametrize(
    "exclude_objects", [None, "Parent", ["Child", "CompositionDummy"]]
)
def test_all_objects_returns_expected_output(exclude_objects):
    """Test that all_objects return argument has correct output for skbase."""
    objs = all_objects(
        package_name="skbase.tests.mock_package",
        exclude_objects=exclude_objects,
        return_names=True,
        as_dataframe=True,
        modules_to_ignore="conftest",
        suppress_import_stdout=True,
    )
    klasses = objs["object"].tolist()
    test_classes = [
        k
        for k in MOCK_PACKAGE_OBJECTS
        if issubclass(k, BaseObject) and not k.__name__.startswith("_")
    ]
    if exclude_objects is not None:
        if isinstance(exclude_objects, str):
            exclude_objects = (exclude_objects,)
        # Exclude classes from MOCK_PACKAGE_OBJECTS
        test_classes = [k for k in test_classes if k.__name__ not in exclude_objects]

    msg = f"{klasses} should match test classes {test_classes}."
    assert set(klasses) == set(test_classes), msg


@pytest.mark.parametrize("class_filter", [None, Parent, [Parent, BaseEstimator]])
def test_all_objects_class_filter(class_filter):
    """Test all_objects filters by class type as expected."""
    # Results applying filter
    objs = all_objects(
        package_name="skbase",
        return_names=True,
        as_dataframe=True,
        return_tags=None,
        object_types=class_filter,
    )
    filtered_classes = objs.iloc[:, 1].tolist()
    # Verify filtered results have right output type
    _check_all_object_output_types(
        objs, as_dataframe=True, return_names=True, return_tags=None
    )

    # Results without filter
    objs = all_objects(
        package_name="skbase",
        return_names=True,
        as_dataframe=True,
        return_tags=None,
    )
    unfiltered_classes = objs.iloc[:, 1].tolist()

    # Now verify class filter is being applied correctly
    if class_filter is None:
        assert len(unfiltered_classes) == len(filtered_classes)
        assert unfiltered_classes == filtered_classes
    else:
        if not isinstance(class_filter, type):
            class_filter = tuple(class_filter)
        assert len(unfiltered_classes) > len(filtered_classes)
        classes_subclass_class_filter = [
            issubclass(klass, class_filter) for klass in filtered_classes
        ]
        assert all(classes_subclass_class_filter)


@pytest.mark.parametrize("tag_filter", [None, "A", ("A", "B"), {"A": "1", "B": 2}])
def test_all_object_tag_filter(tag_filter):
    """Test all_objects filters by tag as expected."""
    # Results applying filter
    objs = all_objects(
        package_name="skbase",
        return_names=True,
        as_dataframe=True,
        return_tags=None,
        filter_tags=tag_filter,
    )
    filtered_classes = objs.iloc[:, 1].tolist()
    # Verify filtered results have right output type
    _check_all_object_output_types(
        objs, as_dataframe=True, return_names=True, return_tags=None
    )

    # Results without filter
    objs = all_objects(
        package_name="skbase",
        return_names=True,
        as_dataframe=True,
        return_tags=None,
    )
    unfiltered_classes = objs.iloc[:, 1].tolist()

    # Verify tag filter is being applied correctly, which implies
    # When the filter is None the result is the same size
    # Otherwise, with the filters used in the test, fewer classes should
    # be returned
    if tag_filter is None:
        assert len(unfiltered_classes) == len(filtered_classes)
        assert unfiltered_classes == filtered_classes
    else:
        assert len(unfiltered_classes) > len(filtered_classes)


@pytest.mark.parametrize("class_lookup", [{"base_object": BaseObject}])
@pytest.mark.parametrize("class_filter", [None, "base_object"])
def test_all_object_class_lookup(class_lookup, class_filter):
    """Test all_objects class_lookup parameter works as expected.."""
    # Results applying filter
    objs = all_objects(
        package_name="skbase",
        return_names=True,
        as_dataframe=True,
        return_tags=None,
        object_types=class_filter,
        class_lookup=class_lookup,
    )
    # filtered_classes = objs.iloc[:, 1].tolist()
    # Verify filtered results have right output type
    _check_all_object_output_types(
        objs, as_dataframe=True, return_names=True, return_tags=None
    )


@pytest.mark.parametrize("class_lookup", [None, {"base_object": BaseObject}])
@pytest.mark.parametrize("class_filter", ["invalid_alias", 7])
def test_all_object_class_lookup_invalid_object_types_raises(
    class_lookup, class_filter
):
    """Test all_objects use of object filtering raises errors as expected."""
    # Results applying filter
    with pytest.raises(ValueError):
        all_objects(
            package_name="skbase",
            return_names=True,
            as_dataframe=True,
            return_tags=None,
            object_types=class_filter,
            class_lookup=class_lookup,
        )<|MERGE_RESOLUTION|>--- conflicted
+++ resolved
@@ -754,21 +754,13 @@
             cls_str = "SKBASE_PUBLIC_CLASSES_BY_MODULE"
 
         # Verify expected functions are returned
-<<<<<<< HEAD
-        retrieved_funcs = tuple(results[module]["functions"].keys())
-=======
         retrieved_funcs = set(tuple(results[module]["functions"].keys()))
->>>>>>> f3ce05d5
         expected_funcs = set(module_funcs)
 
         if retrieved_funcs != expected_funcs:
             msg = (
                 "When using get_package_metadata utility, retrieved objects "
-<<<<<<< HEAD
-                f"for {which_str} functions in module {module} do not match expected. "
-=======
                 f"for {which_str} functions in module '{module}' do not match expected. "
->>>>>>> f3ce05d5
                 f"Expected: {retrieved_funcs}; "
                 f"retrieved: {expected_funcs}. "
                 f"Expected functions are stored in {fun_str}, in test_lookup."
@@ -776,21 +768,13 @@
             raise AssertionError(msg)
 
         # Verify expected classes are returned
-<<<<<<< HEAD
-        retrieved_cls = tuple(results[module]["classes"].keys())
-=======
         retrieved_cls = set(tuple(results[module]["classes"].keys()))
->>>>>>> f3ce05d5
         expected_cls = set(module_classes)
 
         if retrieved_cls != expected_cls:
             msg = (
                 "When using get_package_metadata utility, retrieved objects "
-<<<<<<< HEAD
-                f"for {which_str} classes in module {module} do not match expected. "
-=======
                 f"for {which_str} classes in module '{module}' do not match expected. "
->>>>>>> f3ce05d5
                 f"Expected: {retrieved_cls}; "
                 f"retrieved: {expected_cls}. "
                 f"Expected functions are stored in {cls_str}, in test_lookup."
