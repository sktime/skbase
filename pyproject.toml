[project]
name = "skbase"
version = "0.4.1"
description = "Base classes for sklearn-like parametric objects"
authors = [
    {name = "Franz Király"},
    {name = "Markus Löning"},
    {name = "Ryan Kuhns"},
]
maintainers = [
    {name = "Franz Kiraly", email = "f.kiraly@ucl.ac.uk"},
    {name = "Ryan Kuhns", email = "rk.skbase@gmail.com"},
]
readme = "README.md"
keywords = [
    "data-science",
    "machine-learning",
    "scikit-learn",
]
classifiers = [
    "Intended Audience :: Science/Research",
    "Intended Audience :: Developers",
    "License :: OSI Approved :: BSD License",
    "Programming Language :: Python",
    "Topic :: Software Development",
    "Topic :: Scientific/Engineering",
    "Operating System :: Microsoft :: Windows",
    "Operating System :: POSIX",
    "Operating System :: Unix",
    "Operating System :: MacOS",
    "Programming Language :: Python :: 3.7",
    "Programming Language :: Python :: 3.8",
    "Programming Language :: Python :: 3.9",
    "Programming Language :: Python :: 3.10",
    "Programming Language :: Python :: 3.11",
]
requires-python = ">=3.7,<3.12"
<<<<<<< HEAD
dependencies = ["typing-extensions"]
=======
dependencies = ["scikit-learn>=0.24.0,<1.3.0"]
>>>>>>> 8da2ce54

[project.optional-dependencies]
all_extras = ["numpy", "pandas"]

dev = [
    "scikit-learn>=0.24.0", 
    "pre-commit",
    "pytest",
    "pytest-cov"
]

linters = [
    "mypy",
    "isort",
    "flake8",
    "black",
    "pydocstyle",
    "nbqa",
    "flake8-bugbear",
    "flake8-builtins",
    "flake8-quotes",
    "flake8-comprehensions",
    "pandas-vet",
    "flake8-print",
    "pep8-naming",
    "doc8",
]

binder = ["jupyter"]

docs = [
    "jupyter",
    "myst-parser",
    "nbsphinx>=0.8.6",
    "numpydoc",
    "pydata-sphinx-theme",
    "sphinx-copybutton",
    "sphinx-issues",
    "sphinx-gallery",
    "sphinx-panels",
    "sphinx-design",
    "sphinx",
]

test = [
    "pytest",
    "coverage",
    "pytest-cov",
    "safety",
    "numpy",
    "scipy",
    "pandas",
]

[project.urls]
homepage = "https://github.com/sktime/skbase"
repository = "https://github.com/sktime/skbase"
documentation = "https://github.com/sktime/skbase"
download = "https://pypi.org/project/skbase/#files"

[project.license]
file = "LICENSE"

[build-system]
requires = ["setuptools>61", "wheel", "toml", "build"]
build-backend = "setuptools.build_meta"

[tool.pytest.ini_options]
# ignore certain folders
addopts = [
    "--doctest-modules",
    "--ignore=docs",
    "--cov=.",
    "--cov-report=xml",
    "--cov-report=html",
]

[tool.isort]
profile = "black"
src_paths = ["skbase/*"]
multi_line_output = 3
known_first_party = ["skbase"]

[tool.black]
line-length = 88
extend-exclude = ["^/setup.py", "docs/conf.py"]

[tool.pydocstyle]
convention = "numpy"

[tool.coverage.report]
show_missing = true

[tool.coverage.run]
source = ["skbase"]
omit = ["*/setup.py", "tests/*", "docs/*", "skbase/tests/*"]

[tool.doc8]
max-line-length = 88
ignore = ["D004"]
ignore_path = ["docs/_build", "docs/source/api_reference/auto_generated"]

[tool.bandit]
exclude_dirs = ["*/tests/*", "*/testing/*"]

[tool.setuptools]
zip-safe = true

[tool.setuptools.package-data]
sktime = [
    "*.csv",
    "*.csv.gz",
    "*.arff",
    "*.arff.gz",
    "*.txt",
    "*.ts",
    "*.tsv",
]

[tool.setuptools.packages.find]
exclude = ["tests", "tests.*"]<|MERGE_RESOLUTION|>--- conflicted
+++ resolved
@@ -35,11 +35,7 @@
     "Programming Language :: Python :: 3.11",
 ]
 requires-python = ">=3.7,<3.12"
-<<<<<<< HEAD
-dependencies = ["typing-extensions"]
-=======
-dependencies = ["scikit-learn>=0.24.0,<1.3.0"]
->>>>>>> 8da2ce54
+dependencies = []
 
 [project.optional-dependencies]
 all_extras = ["numpy", "pandas"]
